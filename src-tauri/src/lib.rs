--- conflicted
+++ resolved
@@ -798,41 +798,26 @@
                 .and_then(|n| n.to_str())
                 .unwrap_or("unknown");
 
-<<<<<<< HEAD
             // Extract participant ID if pattern is provided
             let participant_id = if pattern.trim().is_empty() {
                 None
             } else {
                 let extracted = biovault::data::extract_id_from_pattern(&file_info.path, &pattern)
-                    .map_err(|e| format!("Failed to apply pattern to {}: {}", file_info.path, e))?;
-=======
-                let filename = std::path::Path::new(&file_info.path)
-                    .file_name()
-                    .and_then(|n| n.to_str())
-                    .unwrap_or("unknown");
->>>>>>> 9e47a86f
+                    .map_err(|e| {
+                        eprintln!("   ⚠️ {} → extraction error: {}", filename, e);
+                        format!("Failed to apply pattern to {}: {}", file_info.path, e)
+                    })?;
 
                 match extracted {
-                    Ok(Some(id)) => {
+                    Some(id) => {
                         eprintln!("   ✓ {} → participant: {}", filename, id);
                         Some(id)
                     }
-                    Ok(None) => {
+                    None => {
                         eprintln!("   ✗ {} → no match", filename);
                         None
                     }
-                    Err(err) => {
-                        eprintln!("   ⚠️ {} → extraction error: {}", filename, err);
-                        None
-                    }
                 }
-<<<<<<< HEAD
-
-                extracted
-=======
-            } else {
-                None
->>>>>>> 9e47a86f
             };
 
             all_csv_imports.push(biovault::data::CsvFileImport {
