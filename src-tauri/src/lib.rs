--- conflicted
+++ resolved
@@ -1,31 +1,12 @@
-<<<<<<< HEAD
-use chrono::{Local, Utc};
-use rusqlite::{params, Connection};
-use serde::{Deserialize, Serialize};
-use serde_json::json;
-use std::collections::{HashMap, HashSet};
-=======
 use chrono::Local;
 use rusqlite::Connection;
->>>>>>> 6eac2a49
 use std::env;
 use std::fs::{self, OpenOptions};
 use std::io::Write;
 use std::path::PathBuf;
 use std::sync::atomic::{AtomicBool, Ordering};
 use std::sync::{Arc, Mutex};
-<<<<<<< HEAD
-use std::thread;
-use tauri::{Emitter, Manager};
-use tokio::sync::mpsc::UnboundedSender;
-
-#[cfg(unix)]
-use os_pipe::{pipe, PipeWriter};
-#[cfg(unix)]
-use std::os::fd::{AsRawFd, RawFd};
-=======
 use tauri::Manager;
->>>>>>> 6eac2a49
 
 // WebSocket bridge for browser development
 mod ws_bridge;
@@ -49,472 +30,8 @@
 use commands::settings::*;
 use commands::syftbox::*;
 
-<<<<<<< HEAD
-        let mut saved_result: DependencyCheckResult = serde_json::from_str(&json_str)
-            .map_err(|e| format!("Failed to parse dependency states: {}", e))?;
-
-        if let Ok(config) = biovault::config::Config::load() {
-            for dep in &mut saved_result.dependencies {
-                if dep.path.is_none() {
-                    dep.path = config.get_binary_path(&dep.name);
-                }
-            }
-        }
-
-        eprintln!(
-            "  Loaded {} saved dependencies",
-            saved_result.dependencies.len()
-        );
-        return Ok(saved_result);
-    }
-
-    // If no saved states, check with current config paths
-    eprintln!("  No saved states found, checking with current config");
-    let config_path = biovault_path.join("config.yaml");
-
-    if !config_path.exists() {
-        eprintln!("  Config doesn't exist, returning empty dependencies");
-        return Ok(DependencyCheckResult {
-            dependencies: vec![],
-            all_satisfied: false,
-        });
-    }
-
-    // Load config to get saved custom paths
-    let config =
-        biovault::config::Config::load().map_err(|e| format!("Failed to load config: {}", e))?;
-
-    // Check each dependency with the saved custom path (if any)
-    let mut dependencies = vec![];
-    for dep_name in ["java", "docker", "nextflow", "syftbox", "uv"] {
-        let custom_path = config.get_binary_path(dep_name);
-        if let Ok(dep_result) =
-            biovault::cli::commands::check::check_single_dependency(dep_name, custom_path)
-        {
-            dependencies.push(dep_result);
-        }
-    }
-
-    // Check if all are satisfied
-    let all_satisfied = dependencies
-        .iter()
-        .all(|dep| dep.found && (dep.running.is_none() || dep.running == Some(true)));
-
-    let result = DependencyCheckResult {
-        dependencies,
-        all_satisfied,
-    };
-
-    // Save these states for next time
-    if let Ok(json) = serde_json::to_string_pretty(&result) {
-        let _ = fs::write(&states_path, json);
-        eprintln!("  Saved current states to: {}", states_path.display());
-    }
-
-    Ok(result)
-}
-
-#[tauri::command]
-async fn save_custom_path(name: String, path: String) -> Result<(), String> {
-    eprintln!("💾 save_custom_path called: {} -> {}", name, path);
-
-    let sanitized = if path.trim().is_empty() {
-        None
-    } else {
-        Some(path.trim().to_string())
-    };
-
-    biovault::config::Config::save_binary_path(&name, sanitized.clone())
-        .map_err(|e| format!("Failed to save config: {}", e))?;
-
-    // Also update saved dependency states
-    update_saved_dependency_states()?;
-
-    eprintln!(
-        "✅ Saved custom path for {}: {}",
-        name,
-        sanitized
-            .as_deref()
-            .filter(|s| !s.is_empty())
-            .unwrap_or("(reset)")
-    );
-    Ok(())
-}
-
-#[tauri::command]
-fn update_saved_dependency_states() -> Result<(), String> {
-    eprintln!("🔄 Updating saved dependency states");
-
-    let biovault_home = env::var("BIOVAULT_HOME").unwrap_or_else(|_| {
-        let home_dir = dirs::home_dir().unwrap();
-        dirs::desktop_dir()
-            .unwrap_or_else(|| home_dir.join("Desktop"))
-            .join("BioVault")
-            .to_string_lossy()
-            .to_string()
-    });
-    let biovault_path = PathBuf::from(&biovault_home);
-
-    save_dependency_states(&biovault_path)?;
-    Ok(())
-}
-
-#[tauri::command]
-fn check_brew_installed() -> Result<bool, String> {
-    eprintln!("🍺 Checking if Homebrew is installed (using library)");
-    log_desktop_event("Checking Homebrew installation status");
-
-    // Call the library function
-    let result = biovault::cli::commands::check::check_brew_installed()
-        .map_err(|e| format!("Failed to check brew: {}", e))?;
-
-    log_desktop_event(&format!("Homebrew present: {}", result));
-    Ok(result)
-}
-
-#[tauri::command]
-async fn install_brew(window: tauri::Window) -> Result<String, String> {
-    eprintln!("🍺 Installing Homebrew (using library)");
-    log_desktop_event("Homebrew installation requested from desktop app");
-
-    let dependency_name = "Homebrew".to_string();
-
-    let (log_tx, mut log_rx) = tokio::sync::mpsc::unbounded_channel::<String>();
-    let forward_window = window.clone();
-    let forward_dep = dependency_name.clone();
-
-    tauri::async_runtime::spawn(async move {
-        while let Some(line) = log_rx.recv().await {
-            let payload = json!({
-                "dependency": forward_dep,
-                "line": line,
-            });
-            let _ = forward_window.emit("dependency-install-log", payload);
-        }
-    });
-
-    let _ = window.emit(
-        "dependency-install-start",
-        json!({
-            "dependency": dependency_name.clone(),
-        }),
-    );
-
-    let capture = CommandLogCapture::start(log_tx.clone());
-
-    let install_result = biovault::cli::commands::check::install_brew()
-        .map(|path| {
-            log_desktop_event(&format!(
-                "Homebrew installation completed successfully. Detected brew at: {}",
-                path
-            ));
-            path
-        })
-        .map_err(|err| {
-            eprintln!("🍺 Homebrew installation error: {:#?}", err);
-            log_desktop_event(&format!("Homebrew installation debug: {:#?}", err));
-            log_desktop_event(&format!("Homebrew installation failed: {}", err));
-            format!("Failed to install brew: {}", err)
-        });
-
-    capture.finish();
-    drop(log_tx);
-
-    let status_payload = match &install_result {
-        Ok(_) => json!({
-            "dependency": dependency_name.clone(),
-            "status": "success",
-        }),
-        Err(error) => json!({
-            "dependency": dependency_name.clone(),
-            "status": "error",
-            "error": error,
-        }),
-    };
-
-    let _ = window.emit("dependency-install-finished", status_payload);
-
-    install_result
-}
-
-#[tauri::command]
-fn check_command_line_tools_installed() -> Result<bool, String> {
-    #[cfg(not(target_os = "macos"))]
-    {
-        Ok(true)
-    }
-
-    #[cfg(target_os = "macos")]
-    {
-        let status = std::process::Command::new("xcode-select")
-            .arg("-p")
-            .status()
-            .map_err(|e| format!("Failed to check Command Line Tools: {}", e))?;
-
-        Ok(status.success())
-    }
-}
-
-#[tauri::command]
-async fn install_dependency(window: tauri::Window, name: String) -> Result<String, String> {
-    eprintln!("📦 install_dependency called: {}", name);
-    log_desktop_event(&format!("Desktop requested installation of {}", name));
-
-    let (log_tx, mut log_rx) = tokio::sync::mpsc::unbounded_channel::<String>();
-    let forward_window = window.clone();
-    let forward_dep = name.clone();
-
-    tauri::async_runtime::spawn(async move {
-        while let Some(line) = log_rx.recv().await {
-            let payload = json!({
-                "dependency": forward_dep,
-                "line": line,
-            });
-            let _ = forward_window.emit("dependency-install-log", payload);
-        }
-    });
-
-    let _ = window.emit(
-        "dependency-install-start",
-        json!({
-            "dependency": name.clone(),
-        }),
-    );
-
-    let capture = CommandLogCapture::start(log_tx.clone());
-
-    let install_result = biovault::cli::commands::setup::install_single_dependency(&name)
-        .await
-        .map(|maybe_path| {
-            if let Some(path) = maybe_path {
-                eprintln!("✅ Installed {} at: {}", name, path);
-                path
-            } else {
-                eprintln!(
-                    "✅ Installed {} (path not detected - may not be in PATH)",
-                    name
-                );
-                String::new()
-            }
-        })
-        .map_err(|e| format!("Failed to install {}: {}", name, e));
-
-    capture.finish();
-    drop(log_tx);
-
-    let status_payload = match &install_result {
-        Ok(_) => json!({
-            "dependency": name.clone(),
-            "status": "success",
-        }),
-        Err(error) => json!({
-            "dependency": name.clone(),
-            "status": "error",
-            "error": error,
-        }),
-    };
-    let _ = window.emit("dependency-install-finished", status_payload);
-
-    install_result
-}
-
-#[tauri::command]
-async fn install_dependencies(names: Vec<String>) -> Result<(), String> {
-    eprintln!("📦 install_dependencies called: {:?}", names);
-    let mut unique = Vec::new();
-    let mut seen = HashSet::new();
-    for name in names {
-        if seen.insert(name.clone()) {
-            unique.push(name);
-        }
-    }
-
-    if unique.is_empty() {
-        return Ok(());
-    }
-
-    biovault::cli::commands::setup::install_dependencies(&unique)
-        .await
-        .map_err(|e| format!("Failed to install dependencies: {}", e))?;
-
-    Ok(())
-}
-
-struct CommandLogCapture {
-    #[cfg(unix)]
-    inner: Option<UnixDependencyLogCapture>,
-}
-
-impl CommandLogCapture {
-    fn start(tx: UnboundedSender<String>) -> Self {
-        #[cfg(unix)]
-        {
-            match UnixDependencyLogCapture::start(tx) {
-                Ok(inner) => Self { inner: Some(inner) },
-                Err(err) => {
-                    eprintln!("⚠️  Failed to capture dependency install logs: {}", err);
-                    Self { inner: None }
-                }
-            }
-        }
-
-        #[cfg(not(unix))]
-        {
-            let _ = tx;
-            Self {}
-        }
-    }
-
-    fn finish(self) {
-        #[cfg(unix)]
-        {
-            if let Some(inner) = self.inner {
-                inner.finish();
-            }
-        }
-    }
-}
-
-#[cfg(unix)]
-struct UnixDependencyLogCapture {
-    stdout_fd: RawFd,
-    stderr_fd: RawFd,
-    stdout_dup: RawFd,
-    stderr_dup: RawFd,
-    writer: Option<PipeWriter>,
-    reader_handle: Option<thread::JoinHandle<()>>,
-}
-
-#[cfg(unix)]
-impl UnixDependencyLogCapture {
-    fn start(tx: UnboundedSender<String>) -> Result<Self, String> {
-        use libc::{dup, dup2};
-        use std::io::Error;
-
-        let (reader, writer) = pipe().map_err(|e| format!("Failed to create pipe: {}", e))?;
-
-        let stdout = std::io::stdout();
-        let stderr = std::io::stderr();
-        let stdout_fd = stdout.as_raw_fd();
-        let stderr_fd = stderr.as_raw_fd();
-
-        let stdout_dup = unsafe { dup(stdout_fd) };
-        if stdout_dup < 0 {
-            return Err(format!(
-                "Failed to duplicate stdout: {}",
-                Error::last_os_error()
-            ));
-        }
-
-        let stderr_dup = unsafe { dup(stderr_fd) };
-        if stderr_dup < 0 {
-            unsafe {
-                libc::close(stdout_dup);
-            }
-            return Err(format!(
-                "Failed to duplicate stderr: {}",
-                Error::last_os_error()
-            ));
-        }
-
-        if unsafe { dup2(writer.as_raw_fd(), stdout_fd) } < 0 {
-            let err = Error::last_os_error();
-            unsafe {
-                dup2(stdout_dup, stdout_fd);
-                libc::close(stdout_dup);
-                libc::close(stderr_dup);
-            }
-            return Err(format!("Failed to redirect stdout: {}", err));
-        }
-
-        if unsafe { dup2(writer.as_raw_fd(), stderr_fd) } < 0 {
-            let err = Error::last_os_error();
-            unsafe {
-                dup2(stdout_dup, stdout_fd);
-                dup2(stderr_dup, stderr_fd);
-                libc::close(stdout_dup);
-                libc::close(stderr_dup);
-            }
-            return Err(format!("Failed to redirect stderr: {}", err));
-        }
-
-        let tx_clone = tx.clone();
-        let reader_handle = thread::spawn(move || {
-            let mut reader = BufReader::new(reader);
-            let mut buffer = String::new();
-            loop {
-                buffer.clear();
-                match reader.read_line(&mut buffer) {
-                    Ok(0) => break,
-                    Ok(_) => {
-                        let line = buffer.trim_end_matches(&['\n', '\r'][..]).to_string();
-                        if tx_clone.send(line).is_err() {
-                            break;
-                        }
-                    }
-                    Err(_) => break,
-                }
-            }
-        });
-
-        Ok(Self {
-            stdout_fd,
-            stderr_fd,
-            stdout_dup,
-            stderr_dup,
-            writer: Some(writer),
-            reader_handle: Some(reader_handle),
-        })
-    }
-
-    fn finish(mut self) {
-        unsafe {
-            libc::fflush(std::ptr::null_mut());
-        }
-
-        if self.stdout_dup >= 0 {
-            unsafe {
-                libc::dup2(self.stdout_dup, self.stdout_fd);
-                libc::close(self.stdout_dup);
-            }
-        }
-
-        if self.stderr_dup >= 0 {
-            unsafe {
-                libc::dup2(self.stderr_dup, self.stderr_fd);
-                libc::close(self.stderr_dup);
-            }
-        }
-
-        drop(self.writer.take());
-
-        if let Some(handle) = self.reader_handle.take() {
-            let _ = handle.join();
-        }
-    }
-}
-
-#[tauri::command]
-fn list_message_threads(
-    scope: Option<String>,
-    limit: Option<usize>,
-) -> Result<Vec<MessageThreadSummary>, String> {
-    let config = load_config()?;
-    let filter = parse_thread_filter(scope.as_deref())?;
-    let db_path = get_message_db_path(&config)
-        .map_err(|e| format!("Failed to locate message database: {}", e))?;
-    let db =
-        MessageDb::new(&db_path).map_err(|e| format!("Failed to open message database: {}", e))?;
-
-    let mut messages = db
-        .list_messages(None)
-        .map_err(|e| format!("Failed to list messages: {}", e))?;
-
-    let mut threads: HashMap<String, Vec<VaultMessage>> = HashMap::new();
-=======
 // BioVault CLI library imports
 use biovault::data::BioVaultDb;
->>>>>>> 6eac2a49
 
 fn resolve_biovault_home_path() -> PathBuf {
     if let Ok(home) = biovault::config::get_biovault_home() {
