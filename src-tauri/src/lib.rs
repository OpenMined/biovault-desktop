--- conflicted
+++ resolved
@@ -515,7 +515,11 @@
 pub fn run() {
     let args: Vec<String> = std::env::args().collect();
 
-<<<<<<< HEAD
+    if std::env::var("BV_SYFTBOX_BACKEND").is_err() {
+        let default_backend = option_env!("BV_SYFTBOX_DEFAULT_BACKEND").unwrap_or("embedded");
+        std::env::set_var("BV_SYFTBOX_BACKEND", default_backend);
+    }
+
     fn resolve_home_ignoring_syftbox_env() -> Option<PathBuf> {
         let saved_data_dir = std::env::var_os("SYFTBOX_DATA_DIR");
         let saved_email = std::env::var_os("SYFTBOX_EMAIL");
@@ -569,24 +573,6 @@
         if let Some(home) = resolve_home_ignoring_syftbox_env() {
             std::env::set_var("BIOVAULT_HOME", &home);
         } else if let Some(home_dir) = dirs::home_dir() {
-=======
-    if std::env::var("BV_SYFTBOX_BACKEND").is_err() {
-        let default_backend = option_env!("BV_SYFTBOX_DEFAULT_BACKEND").unwrap_or("embedded");
-        std::env::set_var("BV_SYFTBOX_BACKEND", default_backend);
-    }
-
-    // Desktop app defaults to Desktop/BioVault if not specified via env or args
-    // Priority: 1) command-line args, 2) BIOVAULT_HOME env var, 3) Desktop/BioVault
-    let biovault_home = args
-        .iter()
-        .position(|arg| arg == "--biovault-config")
-        .and_then(|i| args.get(i + 1))
-        .map(PathBuf::from)
-        .or_else(|| std::env::var("BIOVAULT_HOME").ok().map(PathBuf::from))
-        .or_else(|| {
-            // Desktop app defaults to Desktop/BioVault only if nothing else specified
-            let home_dir = dirs::home_dir()?;
->>>>>>> abf20aa4
             let desktop_dir = dirs::desktop_dir().unwrap_or_else(|| home_dir.join("Desktop"));
             std::env::set_var("BIOVAULT_HOME", desktop_dir.join("BioVault"));
         }
@@ -659,7 +645,6 @@
         format!("BioVault - {}", email)
     };
 
-<<<<<<< HEAD
     let (conn, queue_processor_paused) = if profile_picker_mode {
         (
             Connection::open_in_memory().expect("Could not open in-memory desktop database"),
@@ -673,15 +658,6 @@
         init_db(&conn).expect("Could not initialize database");
         (conn, Arc::new(AtomicBool::new(false))) // Start running
     };
-=======
-    // Desktop DB for runs/projects (keep separate for now)
-    let db_path = biovault_home_dir.join("biovault.db");
-    crate::desktop_log!("🗃️ BioVault DB path: {}", db_path.display());
-    let conn = Connection::open(&db_path).expect("Could not open database");
-    init_db(&conn).expect("Could not initialize database");
-
-    let queue_processor_paused = Arc::new(AtomicBool::new(true)); // Start paused - user can enable via UI
->>>>>>> abf20aa4
 
     let app_state = AppState {
         db: Mutex::new(conn),
