use crate::init_db;
use crate::types::{AppState, Settings, DEFAULT_SYFTBOX_SERVER_URL};
use biovault::cli::commands::init;
use biovault::cli::commands::jupyter as jupyter_cli;
use biovault::config::SyftboxCredentials;
use biovault::data::BioVaultDb;
use rusqlite::Connection;
use serde_json::Value;
use std::env;
use std::fs;
use std::io;
use std::path::PathBuf;
use std::sync::atomic::Ordering;
use std::time::{Duration, SystemTime, UNIX_EPOCH};
use tauri_plugin_autostart::ManagerExt;

const PLACEHOLDER_EMAIL: &str = "setup@pending";

fn normalize_server_url(url: &str) -> String {
    let trimmed = url.trim();
    if trimmed.is_empty() {
        return String::new();
    }

    trimmed.trim_end_matches('/').to_string()
}

fn remove_dir_all_with_retry(path: &std::path::Path, max_wait: Duration) -> io::Result<()> {
    let deadline = SystemTime::now() + max_wait;
    let mut last_err: Option<io::Error> = None;

    while SystemTime::now() < deadline {
        match fs::remove_dir_all(path) {
            Ok(()) => return Ok(()),
            Err(err) => {
                let raw = err.raw_os_error();
                let retryable = matches!(raw, Some(5) | Some(32) | Some(145))
                    || err.kind() == io::ErrorKind::PermissionDenied;
                if !retryable {
                    return Err(err);
                }
                last_err = Some(err);
                std::thread::sleep(Duration::from_millis(300));
            }
        }
    }

    Err(last_err.unwrap_or_else(|| io::Error::other("Timed out while removing directory")))
}

fn stop_all_jupyter_best_effort() {
    let db = match BioVaultDb::new() {
        Ok(db) => db,
        Err(err) => {
            crate::desktop_log!(
                "⚠️ RESET: Failed to open BioVault DB to stop Jupyter: {}",
                err
            );
            return;
        }
    };

    let envs = match db.list_dev_envs() {
        Ok(envs) => envs,
        Err(err) => {
            crate::desktop_log!("⚠️ RESET: Failed to list dev envs to stop Jupyter: {}", err);
            return;
        }
    };

    for env in envs {
        if env.jupyter_pid.is_none() && env.jupyter_port.is_none() {
            continue;
        }

        let project_path = env.project_path.clone();
        crate::desktop_log!("RESET: Stopping Jupyter for project: {}", project_path);
        match tauri::async_runtime::block_on(jupyter_cli::stop(&project_path)) {
            Ok(_) => {}
            Err(err) => crate::desktop_log!(
                "⚠️ RESET: Failed to stop Jupyter for {}: {}",
                project_path,
                err
            ),
        }
    }
}

fn best_effort_stop_syftbox_for_reset() {
    match crate::stop_syftbox_client() {
        Ok(_) => (),
        Err(err) => {
            crate::desktop_log!("⚠️ RESET: Failed to stop SyftBox via API: {}", err);
        }
    }

    if crate::syftbox_backend_is_embedded() {}

    // Fallback for partially configured states (e.g. before onboarding) where runtime config can't be loaded.
    #[cfg(target_os = "windows")]
    {
        use std::os::windows::process::CommandExt;
        use std::process::Command;
        const CREATE_NO_WINDOW: u32 = 0x08000000;
        let mut cmd = Command::new("taskkill");
        cmd.args(["/IM", "syftbox.exe", "/T", "/F"]);
        cmd.creation_flags(CREATE_NO_WINDOW);
        let _ = cmd.status();
    }
}

fn reset_all_data_impl(state: &AppState, preserve_keys: bool) -> Result<(), String> {
    crate::desktop_log!(
        "dY-`‹,? RESET: Deleting all BioVault data (preserve_keys={})",
        preserve_keys
    );

    state.queue_processor_paused.store(true, Ordering::SeqCst);
    struct PauseGuard<'a> {
        flag: &'a std::sync::atomic::AtomicBool,
    }
    impl<'a> Drop for PauseGuard<'a> {
        fn drop(&mut self) {
            self.flag.store(false, Ordering::SeqCst);
        }
    }
    let _pause_guard = PauseGuard {
        flag: &state.queue_processor_paused,
    };

    // Stop background processes (to prevent Windows file locks and unblock updates/deletes).
    crate::desktop_log!("RESET: Stopping SyftBox...");
    best_effort_stop_syftbox_for_reset();
    stop_all_jupyter_best_effort();

    let biovault_path = biovault::config::get_biovault_home()
        .map_err(|e| format!("Failed to get BioVault home: {}", e))?;

    // Close the legacy desktop connection (unused but kept for compatibility)
    {
        let placeholder = Connection::open_in_memory()
            .map_err(|e| format!("Failed to create placeholder connection: {}", e))?;
        let mut desktop_conn = state
            .db
            .lock()
            .map_err(|_| "Failed to lock desktop database connection".to_string())?;
        let _ = std::mem::replace(&mut *desktop_conn, placeholder);
    }

    // Close the shared BioVault database connection so we can delete the files
    {
        let placeholder = Connection::open_in_memory()
            .map_err(|e| format!("Failed to create placeholder connection: {}", e))?;
        let mut shared_db = state
            .biovault_db
            .lock()
            .map_err(|_| "Failed to lock BioVault database".to_string())?;
        let _ = std::mem::replace(&mut shared_db.conn, placeholder);
    }

    if biovault_path.exists() {
        let syc_path = biovault_path.join(".syc");
        let mut syc_backup: Option<PathBuf> = None;

        if preserve_keys && syc_path.exists() {
            let ts = SystemTime::now()
                .duration_since(UNIX_EPOCH)
                .unwrap_or_default()
                .as_secs();
            let backup_path = biovault_path
                .parent()
                .unwrap_or(&biovault_path)
                .join(format!(".syc-backup-{}", ts));

            fs::rename(&syc_path, &backup_path).map_err(|e| {
                format!(
                    "Failed to move .syc out of BIOVAULT_HOME ({} -> {}): {}",
                    syc_path.display(),
                    backup_path.display(),
                    e
                )
            })?;
            syc_backup = Some(backup_path);
        }

        let delete_result = remove_dir_all_with_retry(&biovault_path, Duration::from_secs(15))
            .map_err(|e| format!("Failed to delete {}: {}", biovault_path.display(), e));

        // Attempt to restore keys even if deletion failed.
        if let Some(backup_path) = &syc_backup {
            if !biovault_path.exists() {
                let _ = fs::create_dir_all(&biovault_path);
            }
            let restore_target = biovault_path.join(".syc");
            if let Err(err) = fs::rename(backup_path, &restore_target) {
                crate::desktop_log!(
                    "⚠️ RESET: Failed to restore .syc ({} -> {}): {}",
                    backup_path.display(),
                    restore_target.display(),
                    err
                );
            }
        }

        delete_result?;
    }

    // Also delete the pointer file that stores the BioVault home location
    if let Some(config_dir) = dirs::config_dir() {
        let pointer_path = config_dir.join("BioVault").join("home_path");
        if pointer_path.exists() {
            fs::remove_file(&pointer_path)
                .map_err(|e| format!("Failed to delete pointer file: {}", e))?;
            crate::desktop_log!("   Deleted pointer: {}", pointer_path.display());
        }

        // Best-effort removal of the directory if now empty
        let biovault_config_dir = config_dir.join("BioVault");
        if biovault_config_dir.exists() {
            let _ = fs::remove_dir(&biovault_config_dir);
        }
    }

    // Recreate the BioVault home and connections so the running app sees a clean state
    let new_home = biovault::config::get_biovault_home()
        .map_err(|e| format!("Failed to recreate BioVault home: {}", e))?;

    {
        let mut desktop_conn = state
            .db
            .lock()
            .map_err(|_| "Failed to lock desktop database connection".to_string())?;
        let new_conn = Connection::open(new_home.join("biovault.db"))
            .map_err(|e| format!("Failed to open desktop database: {}", e))?;
        init_db(&new_conn).map_err(|e| format!("Failed to initialize desktop database: {}", e))?;
        *desktop_conn = new_conn;
    }

    {
        let new_db = biovault::data::BioVaultDb::new()
            .map_err(|e| format!("Failed to initialize BioVault database: {}", e))?;
        let mut shared_db = state
            .biovault_db
            .lock()
            .map_err(|_| "Failed to lock BioVault database".to_string())?;
        *shared_db = new_db;
    }

    crate::desktop_log!("バ. RESET: All data deleted successfully");
    Ok(())
}

#[tauri::command]
pub fn get_config_path() -> Result<String, String> {
    let biovault_home = biovault::config::get_biovault_home()
        .map_err(|e| format!("Failed to get BioVault home: {}", e))?;
    Ok(biovault_home
        .join("config.yaml")
        .to_string_lossy()
        .to_string())
}

#[tauri::command]
pub fn get_database_path() -> Result<String, String> {
    let biovault_home = biovault::config::get_biovault_home()
        .map_err(|e| format!("Failed to get BioVault home: {}", e))?;
    Ok(biovault_home
        .join("biovault.db")
        .to_string_lossy()
        .to_string())
}

#[tauri::command]
pub fn get_app_version() -> String {
    env!("CARGO_PKG_VERSION").to_string()
}

#[tauri::command]
pub fn check_is_onboarded() -> Result<bool, String> {
    let biovault_home = biovault::config::get_biovault_home()
        .map_err(|e| format!("Failed to get BioVault home: {}", e))?;
    let config_path = biovault_home.join("config.yaml");
    let exists = config_path.exists();
    if !exists {
        crate::desktop_log!(
            "🔍 Checking onboarding: config_path={:?}, exists={}",
            config_path,
            exists
        );
        return Ok(false);
    }

    match biovault::config::Config::load() {
        Ok(config) => {
            let email = config.email.trim();
            let onboarded = !email.is_empty() && email != PLACEHOLDER_EMAIL;
            crate::desktop_log!(
                "🔍 Checking onboarding: config_path={:?}, email='{}', onboarded={}",
                config_path,
                email,
                onboarded
            );
            Ok(onboarded)
        }
        Err(err) => {
            crate::desktop_log!(
                "🔍 Checking onboarding: config_path={:?}, failed to load config: {}",
                config_path,
                err
            );
            Ok(false)
        }
    }
}

#[tauri::command]
pub fn reset_all_data(state: tauri::State<AppState>) -> Result<(), String> {
    reset_all_data_impl(&state, true)
}

#[tauri::command]
pub fn reset_everything(state: tauri::State<AppState>) -> Result<(), String> {
    reset_all_data_impl(&state, false)
}

#[tauri::command]
pub async fn complete_onboarding(email: String) -> Result<(), String> {
    println!("🏁 [complete_onboarding] called with email: {}", email);
    println!(
        "🏁 [complete_onboarding] SYC_VAULT env: {:?}",
        env::var("SYC_VAULT")
    );

    let biovault_path = biovault::config::get_biovault_home()
        .map_err(|e| format!("Failed to resolve BioVault home: {}", e))?;
    println!(
        "🏁 [complete_onboarding] BIOVAULT_HOME: {}",
        biovault_path.display()
    );

    if crate::commands::profiles::email_in_use_by_other_profile(&email, &biovault_path)
        .unwrap_or(false)
    {
        return Err(
            "That email already exists as another profile. Switch to that profile instead."
                .to_string(),
        );
    }

    // Check vault state BEFORE init
    let syc_path = biovault_path.join(".syc");
    println!(
        "🏁 [complete_onboarding] .syc path: {}, exists: {}",
        syc_path.display(),
        syc_path.exists()
    );
    if syc_path.exists() {
        let keys_path = syc_path.join("keys");
        let bundles_path = syc_path.join("bundles");
        println!(
            "🏁 [complete_onboarding] .syc/keys exists: {}, .syc/bundles exists: {}",
            keys_path.exists(),
            bundles_path.exists()
        );
    }

    // Call bv init to set up templates and directory structure
    eprintln!("DEBUG: About to call init::execute()");
    crate::desktop_log!("🚀 Initializing BioVault with email: {}", email);
    init::execute(Some(&email), true)
        .await
        .map_err(|e| format!("Failed to initialize BioVault: {}", e))?;

    // Ensure the config.yaml email matches the onboarding input (even if a placeholder existed before).
    let config_path = biovault_path.join("config.yaml");
    match biovault::config::Config::load() {
        Ok(mut cfg) => {
            if cfg.email.trim() != email.trim() {
                cfg.email = email.clone();
                if let Err(err) = cfg.save(&config_path) {
                    crate::desktop_log!(
                        "⚠️ Failed to persist onboarding email to config.yaml: {}",
                        err
                    );
                } else {
                    crate::desktop_log!(
                        "✅ Updated config.yaml email to onboarding value: {}",
                        cfg.email
                    );
                }
            }
        }
        Err(err) => {
            crate::desktop_log!(
                "⚠️ Failed to load config.yaml after init (email may not be saved): {}",
                err
            );
        }
    }

    eprintln!("DEBUG: init::execute() complete, calling save_dependency_states()");
    crate::desktop_log!("✅ Init complete, now saving dependency states...");

    // Also save the current dependency states for later retrieval
    match super::dependencies::save_dependency_states(&biovault_path) {
        Ok(_) => {
            eprintln!("DEBUG: save_dependency_states() returned OK");
            crate::desktop_log!("✅ Dependency states saved successfully");
            match biovault::config::Config::load() {
                Ok(config) => {
                    println!("✓ Dependency binaries detected and saved:");
                    for binary in super::dependencies::dependency_names() {
                        match config.get_binary_path(binary) {
                            Some(path) => {
                                println!("  - {}: {}", binary, path);
                                crate::desktop_log!("  {} binary path: {}", binary, path);
                            }
                            None => {
                                println!("  - {}: <not found>", binary);
                                crate::desktop_log!("  {} binary path not set", binary);
                            }
                        }
                    }
                }
                Err(err) => {
                    println!("⚠️  Failed to read saved dependency paths: {}", err);
                    crate::desktop_log!("⚠️  Failed to read saved dependency paths: {}", err);
                }
            }
        }
        Err(e) => {
            eprintln!("DEBUG: save_dependency_states() returned ERROR: {}", e);
            crate::desktop_log!("⚠️  ERROR saving dependency states: {}", e);
            return Err(format!("Failed to save dependency states: {}", e));
        }
    }

    eprintln!("DEBUG: Onboarding complete");
    crate::desktop_log!("✅ Onboarding complete for: {}", email);

    // Register/refresh the current profile entry (best-effort).
    if let Err(err) = crate::commands::profiles::register_current_profile_email(&email) {
        crate::desktop_log!("⚠️ Failed to register profile for {}: {}", email, err);
    }

    Ok(())
}

#[tauri::command]
pub fn get_settings() -> Result<Settings, String> {
    println!("⚙️ [get_settings] called");
<<<<<<< HEAD
    let biovault_home = biovault::config::get_biovault_home()
        .map_err(|e| format!("Failed to get BioVault home: {}", e))?;
    let settings_path = biovault_home.join("database").join("settings.json");
    let legacy_settings_path = dirs::desktop_dir()
        .or_else(|| dirs::home_dir().map(|h| h.join("Desktop")))
        .unwrap_or_else(|| PathBuf::from("."))
=======
    let home_dir = dirs::home_dir().ok_or("Could not find home directory")?;
    let desktop_dir = dirs::desktop_dir().unwrap_or_else(|| home_dir.join("Desktop"));
    let settings_path = desktop_dir
>>>>>>> abf20aa4
        .join("BioVault")
        .join("database")
        .join("settings.json");
    println!(
        "⚙️ [get_settings] settings_path: {}",
        settings_path.display()
    );

    let mut settings = if settings_path.exists() {
        println!("⚙️ [get_settings] settings.json exists, loading...");
        let content = fs::read_to_string(&settings_path)
            .map_err(|e| format!("Failed to read settings: {}", e))?;
        serde_json::from_str(&content).map_err(|e| format!("Failed to parse settings: {}", e))?
    } else if legacy_settings_path.exists() {
        // Back-compat migration from legacy Desktop/BioVault location.
        let content = fs::read_to_string(&legacy_settings_path)
            .map_err(|e| format!("Failed to read legacy settings: {}", e))?;
        serde_json::from_str(&content).unwrap_or_default()
    } else {
        println!("⚙️ [get_settings] settings.json does NOT exist, using defaults");
        Settings::default()
    };
    println!(
        "⚙️ [get_settings] initial email from settings.json: '{}'",
        settings.email
    );

    // Load email from BioVault config if not set in settings
    if settings.email.is_empty() {
        println!("⚙️ [get_settings] email empty, loading from config.yaml...");
        println!(
            "⚙️ [get_settings] BIOVAULT_HOME: {}",
            biovault_home.display()
        );
        let config_path = biovault_home.join("config.yaml");
        println!(
            "⚙️ [get_settings] config_path: {}, exists: {}",
            config_path.display(),
            config_path.exists()
        );

        if config_path.exists() {
            match biovault::config::Config::load() {
                Ok(config) => {
                    println!(
                        "⚙️ [get_settings] config.yaml loaded, email: '{}'",
                        config.email
                    );
                    settings.email = config.email;
                }
                Err(e) => {
                    println!("⚙️ [get_settings] config.yaml load failed: {}", e);
                }
            }
        }
    }
    println!("⚙️ [get_settings] final email: '{}'", settings.email);

    // Keep SyftBox server URL aligned with the BioVault config
    if let Ok(config) = biovault::config::Config::load() {
        if let Some(creds) = config.syftbox_credentials.as_ref() {
            if let Some(server_url) = creds.server_url.as_ref() {
                let normalized = normalize_server_url(server_url);
                if !normalized.is_empty() {
                    settings.syftbox_server_url = normalized;
                }
            }
        }
    }

    if settings.syftbox_server_url.trim().is_empty() {
        settings.syftbox_server_url = DEFAULT_SYFTBOX_SERVER_URL.to_string();
    } else {
        let normalized = normalize_server_url(&settings.syftbox_server_url);
        settings.syftbox_server_url = if normalized.is_empty() {
            DEFAULT_SYFTBOX_SERVER_URL.to_string()
        } else {
            normalized
        };
    }

    // Apply environment variable override for display
    if let Ok(env_path) = env::var("BIOVAULT_PATH") {
        settings.biovault_path = format!("{} (env override)", env_path);
    }

    Ok(settings)
}

#[tauri::command]
pub fn save_settings(mut settings: Settings) -> Result<(), String> {
<<<<<<< HEAD
    let biovault_home = biovault::config::get_biovault_home()
        .map_err(|e| format!("Failed to get BioVault home: {}", e))?;
    let settings_path = biovault_home.join("database").join("settings.json");
=======
    let home_dir = dirs::home_dir().ok_or("Could not find home directory")?;
    let desktop_dir = dirs::desktop_dir().unwrap_or_else(|| home_dir.join("Desktop"));
    let settings_path = desktop_dir
        .join("BioVault")
        .join("database")
        .join("settings.json");
>>>>>>> abf20aa4

    if let Some(parent) = settings_path.parent() {
        fs::create_dir_all(parent)
            .map_err(|e| format!("Failed to create settings directory: {}", e))?;
    }

    // Normalise server URL before persisting
    let normalized_server = normalize_server_url(&settings.syftbox_server_url);
    settings.syftbox_server_url = if normalized_server.is_empty() {
        DEFAULT_SYFTBOX_SERVER_URL.to_string()
    } else {
        normalized_server
    };

    let json = serde_json::to_string_pretty(&settings)
        .map_err(|e| format!("Failed to serialize settings: {}", e))?;

    fs::write(&settings_path, json).map_err(|e| format!("Failed to write settings: {}", e))?;

    let config_path = biovault_home.join("config.yaml");

    // Load or create config
    let mut config = if config_path.exists() {
        biovault::config::Config::load().map_err(|e| format!("Failed to load config: {}", e))?
    } else {
        fs::create_dir_all(&biovault_home)
            .map_err(|e| format!("Failed to create BioVault directory: {}", e))?;

        biovault::config::Config {
            email: String::new(),
            syftbox_config: None,
            version: None,
            binary_paths: None,
            syftbox_credentials: None,
        }
    };

    // Update email if the user provided one, otherwise preserve existing
    if !settings.email.is_empty() && settings.email.trim() != PLACEHOLDER_EMAIL {
        if crate::commands::profiles::email_in_use_by_other_profile(&settings.email, &biovault_home)
            .unwrap_or(false)
        {
            return Err(
                "That email already exists as another profile. Switch to that profile instead."
                    .to_string(),
            );
        }
        config.email = settings.email.clone();
    }

    let previous_server = config
        .syftbox_credentials
        .as_ref()
        .and_then(|creds| creds.server_url.as_ref())
        .map(|url| normalize_server_url(url))
        .unwrap_or_else(|| DEFAULT_SYFTBOX_SERVER_URL.to_string());

    let server_changed = previous_server != settings.syftbox_server_url;
    let creds = config
        .syftbox_credentials
        .get_or_insert_with(SyftboxCredentials::default);
    creds.server_url = Some(settings.syftbox_server_url.clone());
    if server_changed {
        creds.access_token = None;
        creds.refresh_token = None;
    }

    // Save config
    config
        .save(&config_path)
        .map_err(|e| format!("Failed to save config: {}", e))?;

    // Best-effort profile registration (keeps profile list in sync if identity changes).
    if !config.email.trim().is_empty() && config.email.trim() != PLACEHOLDER_EMAIL {
        if let Err(err) = crate::commands::profiles::register_current_profile_email(&config.email) {
            crate::desktop_log!("⚠️ Failed to refresh profile registration: {}", err);
        }
    }

    Ok(())
}

#[tauri::command]
pub fn set_syftbox_dev_server(server_url: String) -> Result<(), String> {
    let normalized = normalize_server_url(&server_url);
    if normalized.is_empty() {
        return Err("Server URL cannot be empty".to_string());
    }

    crate::desktop_log!("🛠️ set_syftbox_dev_server called -> {}", normalized);

    // Load config (create minimal if missing)
    let biovault_home = env::var("BIOVAULT_HOME").unwrap_or_else(|_| {
        let home_dir = dirs::home_dir().unwrap();
        dirs::desktop_dir()
            .unwrap_or_else(|| home_dir.join("Desktop"))
            .join("BioVault")
            .to_string_lossy()
            .to_string()
    });
    let config_path = PathBuf::from(&biovault_home).join("config.yaml");

    crate::desktop_log!("📝 Using BioVault config: {}", config_path.display());

    let mut config = if config_path.exists() {
        biovault::config::Config::load().map_err(|e| format!("Failed to load config: {}", e))?
    } else {
        fs::create_dir_all(&biovault_home)
            .map_err(|e| format!("Failed to create BioVault directory: {}", e))?;

        biovault::config::Config {
            email: String::new(),
            syftbox_config: None,
            version: None,
            binary_paths: None,
            syftbox_credentials: None,
        }
    };

    // Update BioVault config
    let creds = config
        .syftbox_credentials
        .get_or_insert_with(SyftboxCredentials::default);
    creds.server_url = Some(normalized.clone());
    // Clear tokens when switching servers to avoid mismatched creds
    creds.access_token = None;
    creds.refresh_token = None;

    crate::desktop_log!("🔄 Writing server_url to config.yaml and clearing tokens");

    config
        .save(&config_path)
        .map_err(|e| format!("Failed to save config: {}", e))?;

    // Also update SyftBox client config at the resolved path (best-effort)
    if let Ok(syftbox_config_path) = config.get_syftbox_config_path() {
        crate::desktop_log!(
            "🧭 Resolved SyftBox config path: {}",
            syftbox_config_path.display()
        );
        let mut json: Value = if syftbox_config_path.exists() {
            let content = fs::read_to_string(&syftbox_config_path)
                .map_err(|e| format!("Failed to read SyftBox config: {}", e))?;
            serde_json::from_str(&content).unwrap_or(Value::Object(Default::default()))
        } else {
            Value::Object(Default::default())
        };

        if let Value::Object(ref mut map) = json {
            map.insert("server_url".to_string(), Value::String(normalized.clone()));
            if !config.email.trim().is_empty() {
                map.insert("email".to_string(), Value::String(config.email.clone()));
            }
        }

        if let Some(parent) = syftbox_config_path.parent() {
            fs::create_dir_all(parent)
                .map_err(|e| format!("Failed to create SyftBox config dir: {}", e))?;
        }

        let formatted = serde_json::to_string_pretty(&json)
            .map_err(|e| format!("Failed to serialize SyftBox config: {}", e))?;
        fs::write(&syftbox_config_path, formatted)
            .map_err(|e| format!("Failed to write SyftBox config: {}", e))?;
        crate::desktop_log!("✅ Updated SyftBox client config with server_url");
    }

    // Simulate restart of SyftBox client (state flag)
    crate::stop_syftbox_client()?;
    crate::desktop_log!("🛑 SyftBox client stopped for server switch");
    crate::start_syftbox_client()?;
    crate::desktop_log!("🚀 SyftBox client started with new server settings");

    Ok(())
}

#[tauri::command]
pub fn get_env_var(key: String) -> Option<String> {
    std::env::var(&key).ok()
}

#[tauri::command]
pub fn get_default_syftbox_server_url() -> String {
    DEFAULT_SYFTBOX_SERVER_URL.to_string()
}

#[tauri::command]
pub fn open_in_vscode(path: String) -> Result<(), String> {
    use std::path::Path;
    use std::process::Command;

    let path_buf = Path::new(&path);

    // If path is a file, open the parent directory instead
    let target_path = if path_buf.is_file() {
        path_buf
            .parent()
            .ok_or_else(|| format!("Cannot determine parent directory for: {}", path))?
            .to_str()
            .ok_or_else(|| "Invalid path encoding".to_string())?
    } else {
        &path
    };

    crate::desktop_log!("📂 Opening in VSCode: {}", target_path);

    let mut cmd = Command::new("code");
    cmd.arg(target_path);
    super::hide_console_window(&mut cmd);
    cmd.spawn().map_err(|e| {
        format!(
            "Failed to open VSCode: {}. Make sure the 'code' command is installed.",
            e
        )
    })?;

    Ok(())
}

#[tauri::command]
pub fn open_folder(path: String) -> Result<(), String> {
    #[cfg(target_os = "macos")]
    {
        std::process::Command::new("open")
            .arg(&path)
            .spawn()
            .map_err(|e| e.to_string())?;
    }

    #[cfg(target_os = "windows")]
    {
        let mut cmd = std::process::Command::new("explorer");
        cmd.arg(&path);
        super::hide_console_window(&mut cmd);
        cmd.spawn().map_err(|e| e.to_string())?;
    }

    #[cfg(target_os = "linux")]
    {
        std::process::Command::new("xdg-open")
            .arg(&path)
            .spawn()
            .map_err(|e| e.to_string())?;
    }

    Ok(())
}

/// Save raw bytes to a file
#[tauri::command]
pub fn save_file_bytes(path: String, content: Vec<u8>) -> Result<(), String> {
    use std::fs;
    use std::path::Path;

    let path = Path::new(&path);

    // Create parent directories if needed
    if let Some(parent) = path.parent() {
        fs::create_dir_all(parent).map_err(|e| format!("Failed to create directories: {}", e))?;
    }

    fs::write(path, content).map_err(|e| format!("Failed to write file: {}", e))?;

    Ok(())
}

#[tauri::command]
pub fn show_in_folder(file_path: String) -> Result<(), String> {
    crate::desktop_log!("📁 show_in_folder called with: {}", file_path);

    #[cfg(target_os = "macos")]
    {
        crate::desktop_log!("🍎 Opening in Finder (macOS)...");
        let result = std::process::Command::new("open")
            .arg("-R")
            .arg(&file_path)
            .spawn()
            .map_err(|e| e.to_string());

        if let Err(ref e) = result {
            crate::desktop_log!("❌ Failed to open Finder: {}", e);
        } else {
            crate::desktop_log!("✅ Finder command executed");
        }

        result?;
    }

    #[cfg(target_os = "windows")]
    {
        let mut cmd = std::process::Command::new("explorer");
        cmd.arg("/select,").arg(&file_path);
        super::hide_console_window(&mut cmd);
        cmd.spawn().map_err(|e| e.to_string())?;
    }

    #[cfg(target_os = "linux")]
    {
        // On Linux, open the parent directory (revealing file is more complex)
        if let Some(parent) = std::path::Path::new(&file_path).parent() {
            std::process::Command::new("xdg-open")
                .arg(parent)
                .spawn()
                .map_err(|e| e.to_string())?;
        } else {
            return Err("Could not determine parent directory".to_string());
        }
    }

    Ok(())
}

/// Check if the app is running in dev mode (BIOVAULT_DEV_MODE=1)
#[tauri::command]
pub fn is_dev_mode() -> bool {
    env::var("BIOVAULT_DEV_MODE")
        .map(|v| v == "1" || v.to_lowercase() == "true")
        .unwrap_or(false)
}

/// Check if updater is disabled (DISABLE_UPDATER=1 or in dev mode)
#[tauri::command]
pub fn is_updater_disabled() -> bool {
    // Disable updater in dev mode
    if is_dev_mode() {
        return true;
    }
    env::var("DISABLE_UPDATER")
        .map(|v| v == "1" || v.to_lowercase() == "true")
        .unwrap_or(false)
}

/// Check if dev syftbox mode is enabled (BIOVAULT_DEV_SYFTBOX=1)
#[tauri::command]
pub fn is_dev_syftbox_enabled() -> bool {
    env::var("BIOVAULT_DEV_SYFTBOX")
        .map(|v| v == "1" || v.to_lowercase() == "true")
        .unwrap_or(false)
}

/// Get the dev syftbox server URL from environment
#[tauri::command]
pub fn get_dev_syftbox_server_url() -> Option<String> {
    env::var("SYFTBOX_SERVER_URL").ok()
}

/// Check if the syftbox server is reachable (for dev mode)
#[tauri::command]
pub async fn check_dev_syftbox_server() -> Result<bool, String> {
    let server_url =
        env::var("SYFTBOX_SERVER_URL").unwrap_or_else(|_| "http://localhost:8080".to_string());

    crate::desktop_log!("🔍 Checking dev syftbox server at: {}", server_url);

    let client = reqwest::Client::builder()
        .timeout(std::time::Duration::from_secs(5))
        .build()
        .map_err(|e| format!("Failed to create HTTP client: {}", e))?;

    match client.get(&server_url).send().await {
        Ok(response) => {
            let reachable = response.status().is_success() || response.status().is_redirection();
            crate::desktop_log!(
                "  Server response: {} (reachable: {})",
                response.status(),
                reachable
            );
            Ok(reachable)
        }
        Err(e) => {
            crate::desktop_log!("  Server not reachable: {}", e);
            Ok(false)
        }
    }
}

/// Get full dev mode information
#[tauri::command]
pub fn get_dev_mode_info() -> serde_json::Value {
    let dev_mode = env::var("BIOVAULT_DEV_MODE")
        .map(|v| v == "1" || v.to_lowercase() == "true")
        .unwrap_or(false);
    let dev_syftbox = env::var("BIOVAULT_DEV_SYFTBOX")
        .map(|v| v == "1" || v.to_lowercase() == "true")
        .unwrap_or(false);
    let server_url = env::var("SYFTBOX_SERVER_URL").ok();
    let syftbox_config_path = env::var("SYFTBOX_CONFIG_PATH").ok();
    let biovault_home = env::var("BIOVAULT_HOME").ok();

    serde_json::json!({
        "dev_mode": dev_mode,
        "dev_syftbox": dev_syftbox,
        "server_url": server_url,
        "syftbox_config_path": syftbox_config_path,
        "biovault_home": biovault_home,
    })
}

#[tauri::command]
pub fn get_autostart_enabled(app: tauri::AppHandle) -> Result<bool, String> {
    let autostart = app.autolaunch();
    autostart
        .is_enabled()
        .map_err(|e| format!("Failed to check autostart status: {}", e))
}

#[tauri::command]
pub fn set_autostart_enabled(app: tauri::AppHandle, enabled: bool) -> Result<(), String> {
    let autostart = app.autolaunch();

    if enabled {
        autostart
            .enable()
            .map_err(|e| format!("Failed to enable autostart: {}", e))
    } else {
        autostart
            .disable()
            .map_err(|e| format!("Failed to disable autostart: {}", e))
    }
}<|MERGE_RESOLUTION|>--- conflicted
+++ resolved
@@ -449,18 +449,12 @@
 #[tauri::command]
 pub fn get_settings() -> Result<Settings, String> {
     println!("⚙️ [get_settings] called");
-<<<<<<< HEAD
     let biovault_home = biovault::config::get_biovault_home()
         .map_err(|e| format!("Failed to get BioVault home: {}", e))?;
     let settings_path = biovault_home.join("database").join("settings.json");
     let legacy_settings_path = dirs::desktop_dir()
         .or_else(|| dirs::home_dir().map(|h| h.join("Desktop")))
         .unwrap_or_else(|| PathBuf::from("."))
-=======
-    let home_dir = dirs::home_dir().ok_or("Could not find home directory")?;
-    let desktop_dir = dirs::desktop_dir().unwrap_or_else(|| home_dir.join("Desktop"));
-    let settings_path = desktop_dir
->>>>>>> abf20aa4
         .join("BioVault")
         .join("database")
         .join("settings.json");
@@ -552,18 +546,9 @@
 
 #[tauri::command]
 pub fn save_settings(mut settings: Settings) -> Result<(), String> {
-<<<<<<< HEAD
     let biovault_home = biovault::config::get_biovault_home()
         .map_err(|e| format!("Failed to get BioVault home: {}", e))?;
     let settings_path = biovault_home.join("database").join("settings.json");
-=======
-    let home_dir = dirs::home_dir().ok_or("Could not find home directory")?;
-    let desktop_dir = dirs::desktop_dir().unwrap_or_else(|| home_dir.join("Desktop"));
-    let settings_path = desktop_dir
-        .join("BioVault")
-        .join("database")
-        .join("settings.json");
->>>>>>> abf20aa4
 
     if let Some(parent) = settings_path.parent() {
         fs::create_dir_all(parent)
