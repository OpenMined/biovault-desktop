use crate::types::{AppState, Project, ProjectEditorLoadResponse, ProjectListEntry};
use biovault::data::{hash_file, ProjectMetadata};
use biovault::project_spec::{self, InputSpec, OutputSpec, ParameterSpec, ProjectSpec};
use serde::{Deserialize, Serialize};
use std::collections::HashMap;
use std::fs;
use std::path::{Path, PathBuf};

#[derive(Deserialize)]
struct SaveProjectPayload {
    name: String,
    author: String,
    workflow: String,
    #[serde(default)]
    template: Option<String>,
    #[serde(default)]
    assets: Vec<String>,
    #[serde(default)]
    version: Option<String>,
    #[serde(default)]
    parameters: Vec<ParameterPayload>,
    #[serde(default)]
    inputs: Vec<InputPayload>,
    #[serde(default)]
    outputs: Vec<OutputPayload>,
}

#[derive(Deserialize)]
struct ParameterPayload {
    name: String,
    #[serde(rename = "type")]
    raw_type: String,
    #[serde(default)]
    description: Option<String>,
    #[serde(default)]
    default: Option<String>,
    #[serde(default)]
    choices: Option<Vec<String>>,
    #[serde(default)]
    advanced: Option<bool>,
}

#[derive(Deserialize)]
struct InputPayload {
    name: String,
    #[serde(rename = "type")]
    raw_type: String,
    #[serde(default)]
    description: Option<String>,
    #[serde(default)]
    format: Option<String>,
    #[serde(default)]
    path: Option<String>,
    #[serde(default)]
    mapping: Option<HashMap<String, String>>,
}

#[derive(Deserialize)]
struct OutputPayload {
    name: String,
    #[serde(rename = "type")]
    raw_type: String,
    #[serde(default)]
    description: Option<String>,
    #[serde(default)]
    format: Option<String>,
    #[serde(default)]
    path: Option<String>,
}

#[derive(Serialize)]
pub struct ProjectPreviewResponse {
    yaml: String,
    template: String,
    workflow: String,
}

fn ensure_within_projects_dir(path: &Path) -> Result<(), String> {
    let projects_dir = biovault::config::get_biovault_home()
        .map_err(|e| format!("Failed to determine BioVault home: {}", e))?
        .join("projects");

    let base = projects_dir.canonicalize().unwrap_or(projects_dir.clone());
    let target = path
        .canonicalize()
        .map_err(|e| format!("Failed to canonicalize {}: {}", path.display(), e))?;

    if !target.starts_with(&base) {
        return Err(format!(
            "Refusing to delete directory outside projects folder: {}",
            target.display()
        ));
    }

    Ok(())
}

fn parse_spec_payload(data: SaveProjectPayload) -> Result<(ProjectMetadata, ProjectSpec), String> {
    let SaveProjectPayload {
        name,
        author,
        workflow,
        template,
        assets,
        version,
        parameters,
        inputs,
        outputs,
    } = data;

    let name_trimmed = name.trim();
    if name_trimmed.is_empty() {
        return Err("Project name cannot be empty".into());
    }

    let workflow_trimmed = workflow.trim();
    if workflow_trimmed.is_empty() {
        return Err("Workflow cannot be empty".into());
    }

    let mut author_value = author.trim().to_string();
    if author_value.is_empty() {
        author_value = biovault::config::Config::load()
            .map(|cfg| cfg.email)
            .unwrap_or_default();
    }

    let template_value = template.and_then(|t| {
        let trimmed = t.trim();
        if trimmed.is_empty() {
            None
        } else {
            Some(trimmed.to_string())
        }
    });

    let mut cleaned_assets: Vec<String> = assets
        .into_iter()
        .map(|entry| entry.trim().replace('\\', "/"))
        .filter(|entry| !entry.is_empty())
        .collect();
    cleaned_assets.sort();
    cleaned_assets.dedup();

    let parameter_specs: Vec<ParameterSpec> = parameters
        .into_iter()
        .map(
            |ParameterPayload {
                 name,
                 raw_type,
                 description,
                 default,
                 choices,
                 advanced,
             }| {
                let description = description
                    .map(|d| d.trim().to_string())
                    .filter(|d| !d.is_empty());

                let choices = choices.and_then(|items| {
                    let cleaned: Vec<String> = items
                        .into_iter()
                        .map(|choice| choice.trim().to_string())
                        .filter(|choice| !choice.is_empty())
                        .collect();
                    if cleaned.is_empty() {
                        None
                    } else {
                        Some(cleaned)
                    }
                });

                let default = default.and_then(|raw| {
                    let trimmed = raw.trim();
                    if trimmed.is_empty() {
                        None
                    } else {
                        match serde_yaml::from_str::<serde_yaml::Value>(trimmed) {
                            Ok(value) => Some(value),
                            Err(_) => Some(serde_yaml::Value::String(trimmed.to_string())),
                        }
                    }
                });

                ParameterSpec {
                    name: name.trim().to_string(),
                    raw_type: raw_type.trim().to_string(),
                    description,
                    default,
                    choices,
                    advanced,
                }
            },
        )
        .collect();

    let input_specs: Vec<InputSpec> = inputs
        .into_iter()
        .map(|input| InputSpec {
            name: input.name.trim().to_string(),
            raw_type: input.raw_type.trim().to_string(),
            description: input
                .description
                .map(|d| d.trim().to_string())
                .filter(|d| !d.is_empty()),
            format: input
                .format
                .map(|f| f.trim().to_string())
                .filter(|f| !f.is_empty()),
            path: input
                .path
                .map(|p| p.trim().to_string())
                .filter(|p| !p.is_empty()),
            mapping: input.mapping.map(|map| {
                map.into_iter()
                    .map(|(k, v)| (k.trim().to_string(), v.trim().to_string()))
                    .collect()
            }),
        })
        .collect();

    let output_specs: Vec<OutputSpec> = outputs
        .into_iter()
        .map(|output| OutputSpec {
            name: output.name.trim().to_string(),
            raw_type: output.raw_type.trim().to_string(),
            description: output
                .description
                .map(|d| d.trim().to_string())
                .filter(|d| !d.is_empty()),
            format: output
                .format
                .map(|f| f.trim().to_string())
                .filter(|f| !f.is_empty()),
            path: output
                .path
                .map(|p| p.trim().to_string())
                .filter(|p| !p.is_empty()),
        })
        .collect();

    let version_value = match version {
        Some(v) if !v.trim().is_empty() => v.trim().to_string(),
        _ => "1.0.0".to_string(),
    };

    let metadata = ProjectMetadata {
        name: name_trimmed.to_string(),
        author: author_value.clone(),
        workflow: workflow_trimmed.to_string(),
        template: template_value.clone(),
        version: Some(version_value.clone()),
        assets: cleaned_assets.clone(),
        parameters: parameter_specs.clone(),
        inputs: input_specs.clone(),
        outputs: output_specs.clone(),
    };

    let spec = ProjectSpec {
        name: name_trimmed.to_string(),
        author: author_value,
        workflow: workflow_trimmed.to_string(),
        template: template_value,
        version: Some(version_value),
        assets: cleaned_assets,
        parameters: parameter_specs,
        inputs: input_specs,
        outputs: output_specs,
    };

    Ok((metadata, spec))
}

fn format_project_yaml(spec: &ProjectSpec) -> String {
    let mut yaml = String::new();
    yaml.push_str(&format!("name: {}\n", spec.name));
    yaml.push_str(&format!("author: {}\n", spec.author));
    yaml.push_str(&format!("workflow: {}\n", spec.workflow));
    if let Some(ref template) = spec.template {
        yaml.push_str(&format!("template: {}\n", template));
    }
    if let Some(ref version) = spec.version {
        yaml.push_str(&format!("version: {}\n", version));
    }

    yaml.push_str("assets:");
    if spec.assets.is_empty() {
        yaml.push_str(" []\n");
    } else {
        yaml.push('\n');
        for asset in &spec.assets {
            yaml.push_str(&format!("- {}\n", asset));
        }
    }

    yaml.push_str("parameters:");
    if spec.parameters.is_empty() {
        yaml.push_str(" []\n");
    } else {
        yaml.push('\n');
        for param in &spec.parameters {
            yaml.push_str(&format!("  - name: {}\n", param.name));
            yaml.push_str(&format!("    type: {}\n", param.raw_type));
            if let Some(ref desc) = param.description {
                yaml.push_str(&format!("    description: {}\n", desc));
            }
            if let Some(ref default) = param.default {
                let default_str = serde_yaml::to_string(default)
                    .unwrap_or_default()
                    .trim()
                    .to_string();
                yaml.push_str(&format!("    default: {}\n", default_str));
            }
            if let Some(ref choices) = param.choices {
                yaml.push_str("    choices:\n");
                for choice in choices {
                    yaml.push_str(&format!("      - {}\n", choice));
                }
            }
            if let Some(advanced) = param.advanced {
                if advanced {
                    yaml.push_str("    advanced: true\n");
                }
            }
        }
    }

    yaml.push_str("inputs:");
    if spec.inputs.is_empty() {
        yaml.push_str(" []\n");
    } else {
        yaml.push('\n');
        for input in &spec.inputs {
            yaml.push_str(&format!("  - name: {}\n", input.name));
            yaml.push_str(&format!("    type: {}\n", input.raw_type));
            if let Some(ref desc) = input.description {
                yaml.push_str(&format!("    description: {}\n", desc));
            }
            if let Some(ref format) = input.format {
                yaml.push_str(&format!("    format: {}\n", format));
            }
            if let Some(ref path) = input.path {
                yaml.push_str(&format!("    path: {}\n", path));
            }
            if let Some(ref mapping) = input.mapping {
                yaml.push_str("    mapping:\n");
                for (key, value) in mapping {
                    yaml.push_str(&format!("      {}: {}\n", key, value));
                }
            }
        }
    }

    yaml.push_str("outputs:");
    if spec.outputs.is_empty() {
        yaml.push_str(" []\n");
    } else {
        yaml.push('\n');
        for output in &spec.outputs {
            yaml.push_str(&format!("  - name: {}\n", output.name));
            yaml.push_str(&format!("    type: {}\n", output.raw_type));
            if let Some(ref desc) = output.description {
                yaml.push_str(&format!("    description: {}\n", desc));
            }
            if let Some(ref format) = output.format {
                yaml.push_str(&format!("    format: {}\n", format));
            }
            if let Some(ref path) = output.path {
                yaml.push_str(&format!("    path: {}\n", path));
            }
        }
    }

    yaml
}

#[tauri::command]
pub fn preview_project_spec(payload: serde_json::Value) -> Result<ProjectPreviewResponse, String> {
    let data: SaveProjectPayload =
        serde_json::from_value(payload).map_err(|e| format!("Invalid project payload: {}", e))?;
    let (_, spec) = parse_spec_payload(data)?;

    let yaml = format_project_yaml(&spec);
    let template = project_spec::generate_template_nf(&spec)
        .map_err(|e| format!("Failed to generate template preview: {}", e))?;
    let workflow = project_spec::generate_workflow_stub(&spec)
        .map_err(|e| format!("Failed to generate workflow preview: {}", e))?;

    Ok(ProjectPreviewResponse {
        yaml,
        template,
        workflow,
    })
}

#[tauri::command]
pub fn import_project(
    _state: tauri::State<AppState>,
    url: String,
    overwrite: bool,
) -> Result<Project, String> {
    eprintln!("🔍 import_project called with URL: {}", url);

    let imported = tauri::async_runtime::block_on(
        biovault::cli::commands::project_management::import_project_record(
            url.clone(),
            None,
            overwrite,
        ),
    )
    .map_err(|e| format!("Failed to import project: {}", e))?;

    eprintln!("✅ Project imported via library: {}", imported.name);

    Ok(Project {
        id: imported.id,
        name: imported.name,
        author: imported.author,
        workflow: imported.workflow,
        template: imported.template,
        project_path: imported.project_path,
        created_at: imported.created_at,
    })
}

#[tauri::command]
pub fn import_project_from_folder(
    state: tauri::State<AppState>,
    folder_path: String,
) -> Result<Project, String> {
    eprintln!(
        "📁 import_project_from_folder called with path: {}",
        folder_path
    );

    let path = PathBuf::from(&folder_path);

    // Check if the directory exists
    if !path.exists() {
        return Err(format!("Directory does not exist: {}", folder_path));
    }

    if !path.is_dir() {
        return Err(format!("Path is not a directory: {}", folder_path));
    }

    // Check if project.yaml exists in the folder
    let project_yaml_path = path.join("project.yaml");
    if !project_yaml_path.exists() {
        return Err(format!(
            "No project.yaml found in directory: {}",
            folder_path
        ));
    }

    // Parse the project.yaml to get project metadata
    let yaml_content = std::fs::read_to_string(&project_yaml_path)
        .map_err(|e| format!("Failed to read project.yaml: {}", e))?;

    let metadata: ProjectMetadata = serde_yaml::from_str(&yaml_content)
        .map_err(|e| format!("Failed to parse project.yaml: {}", e))?;

    // Register the project in the database
    let db = state.biovault_db.lock().unwrap();

    // Check if project with same path already exists
    let existing_projects = db
        .list_projects()
        .map_err(|e| format!("Failed to list projects: {}", e))?;

    for project in existing_projects {
        if PathBuf::from(&project.project_path).canonicalize().ok() == path.canonicalize().ok() {
            return Err(format!(
                "Project already imported from this path: {}",
                folder_path
            ));
        }
    }

    // Extract template with default value
    let template = metadata.template.unwrap_or_else(|| "imported".to_string());

    // Register the new project
    let project_id = db
        .register_project(
            &metadata.name,
            &metadata.author,
            &metadata.workflow,
            &template,
            &path,
        )
        .map_err(|e| format!("Failed to register project: {}", e))?;

    eprintln!(
        "✅ Project imported from folder: {} (ID: {})",
        metadata.name, project_id
    );

    Ok(Project {
        id: project_id,
        name: metadata.name,
        author: metadata.author,
        workflow: metadata.workflow,
        template,
        project_path: folder_path,
        created_at: chrono::Utc::now().to_rfc3339(),
    })
}

#[tauri::command]
pub fn get_projects(state: tauri::State<AppState>) -> Result<Vec<ProjectListEntry>, String> {
    use std::collections::HashSet;

    eprintln!("🔍 get_projects called (using library)");

    let db_guard = state.biovault_db.lock().unwrap();
    let cli_projects = db_guard
        .list_projects()
        .map_err(|e| format!("Failed to list projects: {}", e))?;

    let mut entries: Vec<ProjectListEntry> = Vec::new();
    let mut seen_paths: HashSet<String> = HashSet::new();

    for project in cli_projects {
        let path_buf = PathBuf::from(&project.project_path);
        let canonical = path_buf
            .canonicalize()
            .unwrap_or_else(|_| PathBuf::from(&project.project_path));
        seen_paths.insert(canonical.to_string_lossy().to_string());

        entries.push(ProjectListEntry {
            id: Some(project.id),
            name: project.name,
            author: Some(project.author),
            workflow: Some(project.workflow),
            template: Some(project.template),
            project_path: project.project_path,
            created_at: Some(project.created_at),
            source: "database".into(),
            orphaned: false,
        });
    }
    drop(db_guard);

    let projects_dir = biovault::config::get_biovault_home()
        .map_err(|e| format!("Failed to determine BioVault home: {}", e))?
        .join("projects");

    if projects_dir.exists() {
        if let Ok(read_dir) = fs::read_dir(&projects_dir) {
            for entry in read_dir.flatten() {
                let path = entry.path();
                if !path.is_dir() {
                    continue;
                }

                let canonical = path
                    .canonicalize()
                    .unwrap_or_else(|_| path.clone())
                    .to_string_lossy()
                    .to_string();

                if seen_paths.contains(&canonical) {
                    continue;
                }

                let name = entry.file_name().to_string_lossy().to_string();

                entries.push(ProjectListEntry {
                    id: None,
                    name,
                    author: None,
                    workflow: None,
                    template: None,
                    project_path: path.to_string_lossy().to_string(),
                    created_at: None,
                    source: "filesystem".into(),
                    orphaned: true,
                });
            }
        }
    }

    // Sort by created_at descending (most recent first), then by name
    entries.sort_by(|a, b| {
        match (&a.created_at, &b.created_at) {
            (Some(time_a), Some(time_b)) => time_b.cmp(time_a), // Reverse for descending
            (Some(_), None) => std::cmp::Ordering::Less,        // Items with timestamps come first
            (None, Some(_)) => std::cmp::Ordering::Greater,
            (None, None) => a.name.to_lowercase().cmp(&b.name.to_lowercase()), // Fallback to name
        }
    });

    eprintln!("✅ Returning {} project entry(ies)", entries.len());
    Ok(entries)
}

#[tauri::command]
pub fn delete_project(state: tauri::State<AppState>, project_id: i64) -> Result<(), String> {
    eprintln!(
        "🔍 delete_project called with ID: {} (using library)",
        project_id
    );

    let (project_path, project_name) = {
        let db = state.biovault_db.lock().unwrap();
        let id_str = project_id.to_string();
        let project = db
            .get_project(&id_str)
            .map_err(|e| format!("Failed to load project {}: {}", project_id, e))?
            .ok_or_else(|| format!("Project {} not found", project_id))?;

        db.delete_project(&id_str)
            .map_err(|e| format!("Failed to delete project: {}", e))?;

        (project.project_path, project.name)
    };

    let path_buf = PathBuf::from(&project_path);
    if path_buf.exists() {
        eprintln!("🗑️  Removing project directory: {}", path_buf.display());
        if let Err(err) = fs::remove_dir_all(&path_buf) {
            use std::io::ErrorKind;
            if err.kind() != ErrorKind::NotFound {
                return Err(format!(
                    "Project '{}' removed from database but failed to delete folder {}: {}",
                    project_name,
                    path_buf.display(),
                    err
                ));
            }
        }
    }

    eprintln!("✅ Project '{}' deleted", project_name);
    Ok(())
}

#[tauri::command]
pub fn delete_project_folder(project_path: String) -> Result<(), String> {
    let path = PathBuf::from(&project_path);

    if !path.exists() {
        eprintln!(
            "ℹ️  Project folder already missing, considered deleted: {}",
            project_path
        );
        return Ok(());
    }

    ensure_within_projects_dir(&path)?;

    fs::remove_dir_all(&path)
        .map_err(|e| format!("Failed to delete project folder {}: {}", path.display(), e))?;

    eprintln!("✅ Deleted project folder {}", path.display());
    Ok(())
}

#[tauri::command]
pub fn create_project(
    _state: tauri::State<AppState>,
    name: String,
    example: Option<String>,
    directory: Option<String>,
    create_python_script: Option<bool>,
    script_name: Option<String>,
) -> Result<Project, String> {
    eprintln!(
        "🔍 create_project called with name: {} example: {:?} python_script: {:?}",
        name, example, create_python_script
    );

    let target_dir = directory.map(PathBuf::from);

    let created = biovault::cli::commands::project_management::create_project_record(
        name.clone(),
        example,
        target_dir,
    )
    .map_err(|e| format!("Failed to create project: {}", e))?;

    // Add Python script if requested for blank projects
    if create_python_script.unwrap_or(false) && created.template == "dynamic-nextflow" {
        let project_path = PathBuf::from(&created.project_path);
        let assets_dir = project_path.join("assets");
        std::fs::create_dir_all(&assets_dir)
            .map_err(|e| format!("Failed to create assets directory: {}", e))?;
        
        let filename = script_name.as_deref().unwrap_or("process.py");
        let script_path = assets_dir.join(filename);
        let script_content = biovault::project_spec::generate_python_script_template(filename);
        
        std::fs::write(&script_path, script_content)
            .map_err(|e| format!("Failed to write Python script: {}", e))?;
        
        // Update project.yaml to include the asset
        let project_yaml_path = project_path.join("project.yaml");
        let yaml_content = std::fs::read_to_string(&project_yaml_path)
            .map_err(|e| format!("Failed to read project.yaml: {}", e))?;
        
        let mut spec: biovault::project_spec::ProjectSpec = serde_yaml::from_str(&yaml_content)
            .map_err(|e| format!("Failed to parse project.yaml: {}", e))?;
        
        // Add asset if not already present
        if !spec.assets.contains(&filename.to_string()) {
            spec.assets.push(filename.to_string());
        }
        
        let updated_yaml = serde_yaml::to_string(&spec)
            .map_err(|e| format!("Failed to serialize project.yaml: {}", e))?;
        std::fs::write(&project_yaml_path, updated_yaml)
            .map_err(|e| format!("Failed to update project.yaml: {}", e))?;
        
        eprintln!("✅ Created Python script: {} and updated assets", script_path.display());
    }

    eprintln!(
        "✅ Project '{}' created successfully via library",
        created.name
    );

    Ok(Project {
        id: created.id,
        name: created.name,
        author: created.author,
        workflow: created.workflow,
        template: created.template,
        project_path: created.project_path,
        created_at: created.created_at,
    })
}

#[tauri::command]
pub fn get_available_project_examples() -> Result<HashMap<String, serde_json::Value>, String> {
    use std::fs;
    use std::path::PathBuf;

    // Get the path to the pipeline examples directory
    let pipeline_dir = PathBuf::from(env!("CARGO_MANIFEST_DIR"))
        .parent()
        .ok_or("Failed to get parent directory")?
        .join("biovault/cli/examples/pipeline");

    if !pipeline_dir.exists() {
        return Err(format!(
            "Pipeline examples directory not found at: {}",
            pipeline_dir.display()
        ));
    }

    let mut result = HashMap::new();

    // Scan for subdirectories with project.yaml
    let entries = fs::read_dir(&pipeline_dir)
        .map_err(|e| format!("Failed to read pipeline directory: {}", e))?;

    for entry in entries {
        let entry = entry.map_err(|e| format!("Failed to read directory entry: {}", e))?;
        let path = entry.path();

        // Skip files, only process directories
        if !path.is_dir() {
            continue;
        }

        let project_yaml = path.join("project.yaml");
        if project_yaml.exists() {
            // Load the project.yaml
            let yaml_content = fs::read_to_string(&project_yaml)
                .map_err(|e| format!("Failed to read {}: {}", project_yaml.display(), e))?;

            let spec: biovault::project_spec::ProjectSpec = serde_yaml::from_str(&yaml_content)
                .map_err(|e| format!("Failed to parse {}: {}", project_yaml.display(), e))?;

            // Use directory name as key
            let dir_name = path
                .file_name()
                .and_then(|n| n.to_str())
                .ok_or("Invalid directory name")?
                .to_string();

            // Convert to JSON
            let json_value = serde_json::to_value(&spec)
                .map_err(|e| format!("Failed to convert to JSON: {}", e))?;

            result.insert(dir_name, json_value);
        }
    }

    Ok(result)
}

#[tauri::command]
pub fn get_default_project_path(name: Option<String>) -> Result<String, String> {
    let raw = name.unwrap_or_else(|| "new-project".to_string());
    let trimmed = raw.trim();

    let mut candidate = trimmed.replace(['/', '\\'], "-").trim().to_string();

    if candidate.is_empty() || candidate == "." || candidate == ".." {
        candidate = "new-project".to_string();
    }

    let projects_dir = biovault::config::get_biovault_home()
        .map_err(|e| format!("Failed to determine BioVault home: {}", e))?
        .join("projects");

    let path = projects_dir.join(candidate);
    Ok(path.to_string_lossy().to_string())
}

#[tauri::command]
pub fn load_project_editor(
    state: tauri::State<AppState>,
    project_id: Option<i64>,
    project_path: Option<String>,
) -> Result<ProjectEditorLoadResponse, String> {
    if project_id.is_none() && project_path.is_none() {
        return Err("Either project_id or project_path must be provided".into());
    }

    let (path_buf, resolved_project_id, fallback_name) = if let Some(id) = project_id {
        let record = {
            let db = state.biovault_db.lock().unwrap();
            db.get_project(&id.to_string())
                .map_err(|e| format!("Failed to load project {}: {}", id, e))?
                .ok_or_else(|| format!("Project {} not found", id))?
        };
        (
            PathBuf::from(&record.project_path),
            Some(record.id),
            Some(record.name),
        )
    } else {
        let raw_path = project_path.unwrap();
        (PathBuf::from(&raw_path), None, None)
    };

    let metadata_result = biovault::data::load_project_metadata(&path_buf)
        .map_err(|e| format!("Failed to read project.yaml: {}", e))?;
    let has_project_yaml = metadata_result.is_some();

    let default_author = biovault::config::Config::load()
        .map(|cfg| cfg.email)
        .unwrap_or_default();

    let directory_name = path_buf
        .file_name()
        .map(|n| n.to_string_lossy().to_string())
        .unwrap_or_else(|| "project".to_string());

    let mut metadata = metadata_result.unwrap_or_else(|| ProjectMetadata {
        name: fallback_name
            .clone()
            .unwrap_or_else(|| directory_name.clone()),
        author: default_author.clone(),
        workflow: "workflow.nf".into(),
        template: None,
        version: None,
        assets: Vec::new(),
        parameters: Vec::new(),
        inputs: Vec::new(),
        outputs: Vec::new(),
    });

    if metadata.name.trim().is_empty() {
        metadata.name = fallback_name.unwrap_or_else(|| directory_name.clone());
    }

    if metadata.author.trim().is_empty() && !default_author.is_empty() {
        metadata.author = default_author;
    }

    if metadata.workflow.trim().is_empty() {
        metadata.workflow = "workflow.nf".into();
    }

    if metadata
        .version
        .as_ref()
        .map(|v| v.trim().is_empty())
        .unwrap_or(true)
    {
        metadata.version = Some("1.0.0".into());
    }

    metadata.assets = metadata
        .assets
        .iter()
        .map(|entry| entry.trim().replace('\\', "/"))
        .filter(|entry| !entry.is_empty())
        .collect();

    let file_tree = biovault::data::build_project_file_tree(&path_buf)
        .map_err(|e| format!("Failed to build file tree: {}", e))?;

    Ok(ProjectEditorLoadResponse {
        project_id: resolved_project_id,
        project_path: path_buf.to_string_lossy().to_string(),
        metadata,
        file_tree,
        has_project_yaml,
    })
}

#[tauri::command]
pub fn save_project_editor(
    state: tauri::State<AppState>,
    project_id: Option<i64>,
    project_path: String,
    payload: serde_json::Value,
) -> Result<Project, String> {
    let data: SaveProjectPayload =
        serde_json::from_value(payload).map_err(|e| format!("Invalid project payload: {}", e))?;
    let (metadata, spec) = parse_spec_payload(data)?;

    let project_path_buf = PathBuf::from(&project_path);
    if !project_path_buf.exists() {
        fs::create_dir_all(&project_path_buf).map_err(|e| {
            format!(
                "Failed to create project directory {}: {}",
                project_path_buf.display(),
                e
            )
        })?;
    }

    biovault::data::save_project_metadata(&project_path_buf, &metadata)
        .map_err(|e| format!("Failed to save project.yaml: {}", e))?;

    // Regenerate workflow.nf if template is dynamic-nextflow
    if metadata.template.as_deref() == Some("dynamic-nextflow") {
        let workflow_stub = project_spec::generate_workflow_stub(&spec)
            .map_err(|e| format!("Failed to generate workflow stub: {}", e))?;
        let workflow_path = project_path_buf.join(&metadata.workflow);
        fs::write(&workflow_path, workflow_stub)
            .map_err(|e| format!("Failed to write workflow.nf: {}", e))?;
    }

    let template_for_db = metadata
        .template
        .clone()
        .unwrap_or_else(|| "custom".to_string());

    let project_record = {
        let db = state.biovault_db.lock().unwrap();
        if let Some(id) = project_id {
            db.update_project_by_id(
                id,
                &metadata.name,
                &metadata.author,
                &metadata.workflow,
                &template_for_db,
                &project_path_buf,
            )
            .map_err(|e| format!("Failed to update project: {}", e))?;

            db.get_project(&id.to_string())
                .map_err(|e| format!("Failed to reload project {}: {}", id, e))?
                .ok_or_else(|| format!("Project {} not found after update", id))?
        } else {
            db.register_project(
                &metadata.name,
                &metadata.author,
                &metadata.workflow,
                &template_for_db,
                &project_path_buf,
            )
            .map_err(|e| format!("Failed to register project: {}", e))?;

            db.get_project(&metadata.name)
                .map_err(|e| format!("Failed to load project '{}': {}", metadata.name, e))?
                .ok_or_else(|| {
                    format!("Project '{}' not found after registration", metadata.name)
                })?
        }
    };

    Ok(Project {
        id: project_record.id,
        name: project_record.name,
        author: project_record.author,
        workflow: project_record.workflow,
        template: project_record.template,
        project_path: project_record.project_path,
        created_at: project_record.created_at,
    })
}

#[tauri::command]
pub fn get_project_spec_digest(project_path: String) -> Result<Option<String>, String> {
    let project_root = PathBuf::from(&project_path);
<<<<<<< HEAD
    let yaml_path = project_root.join("project.yaml");

    if !yaml_path.exists() {
        return Ok(None);
    }

    hash_file(yaml_path.to_str().unwrap())
        .map(Some)
        .map_err(|e| format!("Failed to hash project.yaml: {}", e))
=======
    project_yaml_hash(&project_root).map_err(|e| format!("Failed to hash project.yaml: {}", e))
}

#[tauri::command]
#[allow(dead_code)]
pub fn get_supported_input_types() -> project_spec::TypeInfo {
    project_spec::get_supported_input_types()
}

#[tauri::command]
#[allow(dead_code)]
pub fn get_supported_output_types() -> project_spec::TypeInfo {
    project_spec::get_supported_output_types()
}

#[tauri::command]
#[allow(dead_code)]
pub fn get_supported_parameter_types() -> Vec<String> {
    project_spec::get_supported_parameter_types()
}

#[tauri::command]
#[allow(dead_code)]
pub fn get_common_formats() -> Vec<String> {
    project_spec::get_common_formats()
>>>>>>> 918d3517
}<|MERGE_RESOLUTION|>--- conflicted
+++ resolved
@@ -686,33 +686,36 @@
         let assets_dir = project_path.join("assets");
         std::fs::create_dir_all(&assets_dir)
             .map_err(|e| format!("Failed to create assets directory: {}", e))?;
-        
+
         let filename = script_name.as_deref().unwrap_or("process.py");
         let script_path = assets_dir.join(filename);
         let script_content = biovault::project_spec::generate_python_script_template(filename);
-        
+
         std::fs::write(&script_path, script_content)
             .map_err(|e| format!("Failed to write Python script: {}", e))?;
-        
+
         // Update project.yaml to include the asset
         let project_yaml_path = project_path.join("project.yaml");
         let yaml_content = std::fs::read_to_string(&project_yaml_path)
             .map_err(|e| format!("Failed to read project.yaml: {}", e))?;
-        
+
         let mut spec: biovault::project_spec::ProjectSpec = serde_yaml::from_str(&yaml_content)
             .map_err(|e| format!("Failed to parse project.yaml: {}", e))?;
-        
+
         // Add asset if not already present
         if !spec.assets.contains(&filename.to_string()) {
             spec.assets.push(filename.to_string());
         }
-        
+
         let updated_yaml = serde_yaml::to_string(&spec)
             .map_err(|e| format!("Failed to serialize project.yaml: {}", e))?;
         std::fs::write(&project_yaml_path, updated_yaml)
             .map_err(|e| format!("Failed to update project.yaml: {}", e))?;
-        
-        eprintln!("✅ Created Python script: {} and updated assets", script_path.display());
+
+        eprintln!(
+            "✅ Created Python script: {} and updated assets",
+            script_path.display()
+        );
     }
 
     eprintln!(
@@ -991,7 +994,6 @@
 #[tauri::command]
 pub fn get_project_spec_digest(project_path: String) -> Result<Option<String>, String> {
     let project_root = PathBuf::from(&project_path);
-<<<<<<< HEAD
     let yaml_path = project_root.join("project.yaml");
 
     if !yaml_path.exists() {
@@ -1001,8 +1003,6 @@
     hash_file(yaml_path.to_str().unwrap())
         .map(Some)
         .map_err(|e| format!("Failed to hash project.yaml: {}", e))
-=======
-    project_yaml_hash(&project_root).map_err(|e| format!("Failed to hash project.yaml: {}", e))
 }
 
 #[tauri::command]
@@ -1027,5 +1027,4 @@
 #[allow(dead_code)]
 pub fn get_common_formats() -> Vec<String> {
     project_spec::get_common_formats()
->>>>>>> 918d3517
 }