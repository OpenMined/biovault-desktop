{
	"$schema": "https://schema.tauri.app/config/2",
	"productName": "BioVault",
	"version": "0.1.15",
	"identifier": "org.openmined.biovault-desktop",
	"build": {
		"frontendDist": "../src"
	},
	"app": {
		"withGlobalTauri": true,
		"windows": [
			{
				"title": "BioVault",
				"width": 1100,
				"height": 700,
				"hiddenTitle": true,
				"devtools": true
			}
		],

		"security": {
			"csp": null,
			"capabilities": [
				{
					"identifier": "main-capability",
					"windows": ["main"],
					"permissions": [
						"core:default",
						"dialog:allow-open",
						"dialog:allow-confirm",
						"dialog:allow-ask",
						"dialog:allow-message",
						"dialog:allow-save",
						"dialog:default",
						"opener:default",
						"opener:allow-open-url",
						"notification:default",
						"updater:default",
						"updater:allow-check",
						"process:default",
						"process:allow-restart"
					]
				}
			]
		}
	},
	"bundle": {
		"active": true,
		"createUpdaterArtifacts": true,
		"icon": [
			"icons/32x32.png",
			"icons/128x128.png",
			"icons/128x128@2x.png",
			"icons/icon.icns",
			"icons/icon.ico"
		],
		"macOS": {
			"entitlements": "./Entitlements.plist",
			"minimumSystemVersion": "10.13"
		},
		"targets": ["app", "appimage", "dmg", "nsis"],
<<<<<<< HEAD
		"resources": ["resources/syftbox/syftbox", "resources/templates/*"]
=======
		"resources": [
			"resources/syftbox/syftbox",
			"resources/bundled/README.txt",
			"resources/bundled/java",
			"resources/bundled/nextflow",
			"resources/bundled/uv"
		]
>>>>>>> a9f375fb
	},
	"plugins": {
		"updater": {
			"pubkey": "dW50cnVzdGVkIGNvbW1lbnQ6IG1pbmlzaWduIHB1YmxpYyBrZXk6IDJENkYyRTIzRkIwM0MyMkIKUldRcndnUDdJeTV2TGZTNk9seHlxd2h2ZUJvYjVobjhxdEQ1MkMreEtpN05HdU85TGpHUEFRaEoK",
			"endpoints": [
				"https://github.com/OpenMined/biovault-desktop/releases/latest/download/release.json"
			]
		}
	}
}<|MERGE_RESOLUTION|>--- conflicted
+++ resolved
@@ -59,17 +59,14 @@
 			"minimumSystemVersion": "10.13"
 		},
 		"targets": ["app", "appimage", "dmg", "nsis"],
-<<<<<<< HEAD
-		"resources": ["resources/syftbox/syftbox", "resources/templates/*"]
-=======
 		"resources": [
 			"resources/syftbox/syftbox",
+			"resources/templates/*",
 			"resources/bundled/README.txt",
 			"resources/bundled/java",
 			"resources/bundled/nextflow",
 			"resources/bundled/uv"
 		]
->>>>>>> a9f375fb
 	},
 	"plugins": {
 		"updater": {
