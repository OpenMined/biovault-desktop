--- conflicted
+++ resolved
@@ -94,106 +94,10 @@
       - name: Rust cache
         uses: Swatinem/rust-cache@v2
         with:
-<<<<<<< HEAD
-          go-version-file: biovault/syftbox/go.mod
-          cache: true
-          cache-dependency-path: biovault/syftbox/go.sum
-
-      - name: Install npm dependencies
-        run: npm ci
-
-      - name: Fetch bundled dependencies
-        run: |
-          chmod +x scripts/fetch-bundled-deps.sh
-          ./scripts/fetch-bundled-deps.sh
-          chmod -R u+rw src-tauri/resources/bundled/ || true
-
-      - name: Build syftbox client
-        run: |
-          chmod +x scripts/build-syftbox-prod.sh
-          ./scripts/build-syftbox-prod.sh
-
-      - name: Setup AppImage tools
-        run: |
-          APPIMAGE_ARCH="x86_64"
-
-          # linuxdeploy
-          wget -q "https://github.com/tauri-apps/binary-releases/releases/download/linuxdeploy/linuxdeploy-${APPIMAGE_ARCH}.AppImage" -O /tmp/linuxdeploy.AppImage
-          chmod +x /tmp/linuxdeploy.AppImage
-          cd /tmp && APPIMAGE_EXTRACT_AND_RUN=1 ./linuxdeploy.AppImage --appimage-extract || true
-          if [ ! -d /tmp/squashfs-root ]; then
-            OFFSET=$(readelf -h /tmp/linuxdeploy.AppImage | grep "Start of section" | awk '{print $NF}')
-            unsquashfs -offset $OFFSET -d /tmp/squashfs-root /tmp/linuxdeploy.AppImage || \
-            unsquashfs -d /tmp/squashfs-root /tmp/linuxdeploy.AppImage
-          fi
-          mv /tmp/squashfs-root /tmp/linuxdeploy-extracted
-          chmod +x /tmp/linuxdeploy-extracted/AppRun
-
-          # linuxdeploy-plugin-appimage
-          wget -q "https://github.com/linuxdeploy/linuxdeploy-plugin-appimage/releases/download/continuous/linuxdeploy-plugin-appimage-${APPIMAGE_ARCH}.AppImage" -O /tmp/plugin.AppImage
-          chmod +x /tmp/plugin.AppImage
-          cd /tmp && APPIMAGE_EXTRACT_AND_RUN=1 ./plugin.AppImage --appimage-extract || true
-          if [ ! -d /tmp/squashfs-root ]; then
-            OFFSET=$(readelf -h /tmp/plugin.AppImage | grep "Start of section" | awk '{print $NF}')
-            unsquashfs -offset $OFFSET -d /tmp/squashfs-root /tmp/plugin.AppImage || \
-            unsquashfs -d /tmp/squashfs-root /tmp/plugin.AppImage
-          fi
-          mv /tmp/squashfs-root /tmp/plugin-extracted
-          chmod +x /tmp/plugin-extracted/AppRun
-
-          echo "AppImage tools extracted successfully"
-
-          {
-            echo "LINUXDEPLOY=/tmp/linuxdeploy-extracted/usr/bin/linuxdeploy"
-            echo "LINUXDEPLOY_PLUGIN_APPIMAGE=/tmp/plugin-extracted/usr/bin/linuxdeploy-plugin-appimage"
-            echo "APPIMAGETOOL=/tmp/plugin-extracted/appimagetool-prefix/usr/bin/appimagetool"
-          } >> "$GITHUB_ENV"
-
-      - name: Build app
-        run: |
-          set -o pipefail
-          chmod +x scripts/materialize-templates.sh
-          ./scripts/materialize-templates.sh
-          tauri build --target x86_64-unknown-linux-gnu --verbose 2>&1 | tee tauri-linux.log
-
-      - name: Verify artifacts
-        run: |
-          echo "Checking for built artifacts..."
-          ls -lh src-tauri/target/x86_64-unknown-linux-gnu/release/bundle/deb/ || echo "No deb directory"
-          ls -lh src-tauri/target/x86_64-unknown-linux-gnu/release/bundle/rpm/ || echo "No rpm directory"
-          ls -lh src-tauri/target/x86_64-unknown-linux-gnu/release/bundle/appimage/ || echo "No appimage directory"
-
-      - name: Dump logs on failure
-        if: failure()
-        run: |
-          echo "Searching for linuxdeploy/appimage logs..."
-          find src-tauri/target/x86_64-unknown-linux-gnu/release -maxdepth 5 -type f \( -iname "*linuxdeploy*.log*" -o -iname "*appimage*.log*" \) -print -exec sed -n '1,400p' {} \;
-          echo "Dumping tauri-linux.log (if present)..."
-          sed -n '1,400p' tauri-linux.log || true
-
-  scenario-tests:
-    name: Multi-client scenario tests${{ matrix.client_mode == 'go' && ' -go' || '' }}
-    runs-on: macos-latest
-    if: github.event_name == 'pull_request' && github.event.pull_request.base.ref == 'main'
-    strategy:
-      fail-fast: false
-      matrix:
-        client_mode: [rust, go]
-    env:
-      BV_DEVSTACK_CLIENT_MODE: ${{ matrix.client_mode }}
-    steps:
-      - uses: actions/checkout@v4
-        with:
-          submodules: recursive
-
-      - name: Setup Rust
-        uses: dtolnay/rust-toolchain@stable
-=======
           workspaces: |
             src-tauri
             biovault/cli
             biovault/syftbox-sdk
->>>>>>> 0422f9ae
 
       - name: Setup Node.js
         uses: actions/setup-node@v4
@@ -209,99 +113,12 @@
       - name: Cache Bun downloads
         uses: actions/cache@v4
         with:
-<<<<<<< HEAD
-          name: scenario-test-results-${{ matrix.client_mode }}
-          path: |
-            logs/
-            test-results/
-            artifacts/
-
-  sync-permissions-scenario:
-    name: Sync permissions scenario (${{ matrix.client_mode }})
-    runs-on: macos-latest
-    if: github.event_name == 'pull_request' && github.event.pull_request.base.ref == 'main'
-    strategy:
-      fail-fast: false
-      matrix:
-        client_mode: [go, rust]
-    steps:
-      - uses: actions/checkout@v4
-        with:
-          submodules: recursive
-
-      - name: Setup Rust
-        uses: dtolnay/rust-toolchain@stable
-
-      - name: Setup Go (syftbox)
-        uses: actions/setup-go@v5
-        with:
-          go-version-file: biovault/syftbox/go.mod
-          cache: true
-          cache-dependency-path: biovault/syftbox/go.sum
-
-      - name: Setup Python
-        uses: actions/setup-python@v5
-        with:
-          python-version: '3.11'
-
-      - name: Fetch bundled dependencies
-        run: |
-          chmod +x scripts/fetch-bundled-deps.sh
-          ./scripts/fetch-bundled-deps.sh
-          chmod -R u+rw src-tauri/resources/bundled/ || true
-
-      - name: Run sync permissions scenario
-        run: |
-          ./biovault/test-scenario.sh \
-            --client-mode "${{ matrix.client_mode }}" \
-            --sandbox "biovault/sandbox-${{ matrix.client_mode }}" \
-            tests/scenarios/sync-permissions.yaml
-
-      - name: Upload test artifacts on failure
-        if: failure()
-        uses: actions/upload-artifact@v4
-        with:
-          name: sync-permissions-${{ matrix.client_mode }}-artifacts
-          path: |
-            logs/
-            test-results/
-            artifacts/
-
-  jupyter-tests:
-    name: Jupyter session tests${{ matrix.client_mode == 'go' && ' -go' || '' }}
-    runs-on: macos-latest
-    if: github.event_name == 'pull_request' && github.event.pull_request.base.ref == 'main'
-    strategy:
-      fail-fast: false
-      matrix:
-        client_mode: [rust, go]
-    env:
-      BV_DEVSTACK_CLIENT_MODE: ${{ matrix.client_mode }}
-    steps:
-      - uses: actions/checkout@v4
-        with:
-          submodules: recursive
-
-      - name: Setup Rust
-        uses: dtolnay/rust-toolchain@stable
-
-      - name: Setup Node.js
-        uses: actions/setup-node@v4
-        with:
-          node-version: '20'
-
-      - name: Setup Bun
-        uses: oven-sh/setup-bun@v1
-        with:
-          bun-version: '1.1.38'
-=======
           path: |
             ~/.bun/install/cache
             ~/.cache/bun
             ~/Library/Caches/bun
             ~/AppData/Local/bun/install/cache
           key: bun-${{ runner.os }}-${{ hashFiles('bun.lock') }}
->>>>>>> 0422f9ae
 
       - name: Setup Go (syftbox)
         uses: actions/setup-go@v5
@@ -389,66 +206,7 @@
           SKIP_PLAYWRIGHT_INSTALL: "1"
           AUTO_REBUILD_TAURI: "0"
           JUPYTER_PAUSE_TIME: "5000"
-<<<<<<< HEAD
-        run: ./test-scenario.sh --jupyter
-
-      - name: Upload test artifacts on failure
-        if: failure()
-        uses: actions/upload-artifact@v4
-        with:
-          name: jupyter-test-results-${{ matrix.client_mode }}
-          path: |
-            logs/
-            test-results/
-            artifacts/
-
-  pipelines-tests:
-    name: Pipeline execution tests${{ matrix.client_mode == 'go' && ' -go' || '' }}
-    runs-on: macos-latest
-    if: github.event_name == 'pull_request' && github.event.pull_request.base.ref == 'main'
-    strategy:
-      fail-fast: false
-      matrix:
-        client_mode: [rust, go]
-    env:
-      BV_DEVSTACK_CLIENT_MODE: ${{ matrix.client_mode }}
-    steps:
-      - uses: actions/checkout@v4
-        with:
-          submodules: recursive
-
-      - name: Setup Rust
-        uses: dtolnay/rust-toolchain@stable
-
-      - name: Setup Node.js
-        uses: actions/setup-node@v4
-        with:
-          node-version: '20'
-
-      - name: Setup Bun
-        uses: oven-sh/setup-bun@v1
-        with:
-          bun-version: '1.1.38'
-
-      - name: Setup Go (syftbox)
-        uses: actions/setup-go@v5
-        with:
-          go-version-file: biovault/syftbox/go.mod
-          cache: true
-          cache-dependency-path: biovault/syftbox/go.sum
-
-      - name: Setup Python
-        uses: actions/setup-python@v5
-        with:
-          python-version: '3.11'
-
-      - name: Install protoc
-        uses: arduino/setup-protoc@v2
-        with:
-          repo-token: ${{ secrets.GITHUB_TOKEN }}
-=======
         run: ${{ matrix.run_prefix }} ./test-scenario.sh --jupyter-collab biovault/biovault-beaver/notebooks/02-advanced-features.json
->>>>>>> 0422f9ae
 
       - name: Run pipelines solo scenario
         if: matrix.scenario == 'pipelines-solo'
@@ -461,11 +219,7 @@
         if: failure()
         uses: actions/upload-artifact@v4
         with:
-<<<<<<< HEAD
-          name: pipelines-test-results-${{ matrix.client_mode }}
-=======
           name: ${{ matrix.scenario }}-${{ matrix.platform }}-test-results
->>>>>>> 0422f9ae
           path: |
             logs/
             test-results/
