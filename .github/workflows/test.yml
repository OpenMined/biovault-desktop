--- conflicted
+++ resolved
@@ -34,41 +34,283 @@
       - name: Run lint checks
         run: ./lint.sh
 
-<<<<<<< HEAD
-  test-ui:
-    name: UI tests
-    runs-on: ubuntu-latest
+  scenario-tests:
+    name: ${{ matrix.scenario }} (${{ matrix.platform }})${{ matrix.client_mode == 'go' && ' -go' || '' }}
+    runs-on: ${{ matrix.runner }}
+    if: github.event_name == 'pull_request' && github.event.pull_request.base.ref == 'main'
+    strategy:
+      fail-fast: false
+      matrix:
+        include:
+          # jupyter-collab on Linux - rust
+          - scenario: jupyter-collab
+            platform: linux-x86_64
+            runner: ubuntu-latest
+            client_mode: rust
+            tauri_binary: src-tauri/target/release/bv-desktop
+            run_prefix: "xvfb-run -a"
+          # jupyter-collab on Linux - go
+          - scenario: jupyter-collab
+            platform: linux-x86_64
+            runner: ubuntu-latest
+            client_mode: go
+            tauri_binary: src-tauri/target/release/bv-desktop
+            run_prefix: "xvfb-run -a"
+          # jupyter-collab on macOS ARM - rust
+          - scenario: jupyter-collab
+            platform: macos-arm64
+            runner: macos-latest
+            client_mode: rust
+            tauri_binary: src-tauri/target/release/bv-desktop
+            run_prefix: ""
+          # jupyter-collab on macOS ARM - go
+          - scenario: jupyter-collab
+            platform: macos-arm64
+            runner: macos-latest
+            client_mode: go
+            tauri_binary: src-tauri/target/release/bv-desktop
+            run_prefix: ""
+          # pipelines-solo on Linux - rust
+          - scenario: pipelines-solo
+            platform: linux-x86_64
+            runner: ubuntu-latest
+            client_mode: rust
+            tauri_binary: src-tauri/target/release/bv-desktop
+            run_prefix: "xvfb-run -a"
+          # pipelines-solo on Linux - go
+          - scenario: pipelines-solo
+            platform: linux-x86_64
+            runner: ubuntu-latest
+            client_mode: go
+            tauri_binary: src-tauri/target/release/bv-desktop
+            run_prefix: "xvfb-run -a"
+          # pipelines-collab on Linux - rust
+          - scenario: pipelines-collab
+            platform: linux-x86_64
+            runner: ubuntu-latest
+            client_mode: rust
+            tauri_binary: src-tauri/target/release/bv-desktop
+            run_prefix: "xvfb-run -a"
+          # pipelines-collab on Linux - go
+          - scenario: pipelines-collab
+            platform: linux-x86_64
+            runner: ubuntu-latest
+            client_mode: go
+            tauri_binary: src-tauri/target/release/bv-desktop
+            run_prefix: "xvfb-run -a"
+          # pipelines-collab on macOS ARM - rust
+          - scenario: pipelines-collab
+            platform: macos-arm64
+            runner: macos-latest
+            client_mode: rust
+            tauri_binary: src-tauri/target/release/bv-desktop
+            run_prefix: ""
+          # pipelines-collab on macOS ARM - go
+          - scenario: pipelines-collab
+            platform: macos-arm64
+            runner: macos-latest
+            client_mode: go
+            tauri_binary: src-tauri/target/release/bv-desktop
+            run_prefix: ""
+
+    defaults:
+      run:
+        shell: bash
+
+    env:
+      SKIP_PLAYWRIGHT_INSTALL: "1"
+      AUTO_REBUILD_TAURI: "1"
+      BV_DEVSTACK_CLIENT_MODE: ${{ matrix.client_mode }}
+
     steps:
+      - name: Free disk space (Linux)
+        if: runner.os == 'Linux'
+        run: |
+          echo "=== Disk space before cleanup ==="
+          df -h /
+          # Remove unnecessary large packages to free ~10GB
+          sudo rm -rf /usr/share/dotnet /usr/local/lib/android /opt/ghc /usr/local/.ghcup
+          sudo apt-get clean
+          echo "=== Disk space after cleanup ==="
+          df -h /
+
+      - name: Enable long paths (Windows)
+        if: runner.os == 'Windows'
+        run: git config --system core.longpaths true
+        shell: bash
+
       - uses: actions/checkout@v4
         with:
           submodules: recursive
+
+      - name: Setup Rust
+        uses: dtolnay/rust-toolchain@stable
+
+      - name: Rust cache
+        uses: Swatinem/rust-cache@v2
+        with:
+          workspaces: |
+            src-tauri
+            biovault/cli
+            biovault/syftbox-sdk
 
       - name: Setup Node.js
         uses: actions/setup-node@v4
         with:
           node-version: '20'
+          cache: 'npm'
 
       - name: Setup Bun
         uses: oven-sh/setup-bun@v1
         with:
           bun-version: '1.1.38'
 
+      - name: Cache Bun downloads
+        uses: actions/cache@v4
+        with:
+          path: |
+            ~/.bun/install/cache
+            ~/.cache/bun
+            ~/Library/Caches/bun
+            ~/AppData/Local/bun/install/cache
+          key: bun-${{ runner.os }}-${{ hashFiles('bun.lock') }}
+
+      - name: Setup Go (syftbox)
+        uses: actions/setup-go@v5
+        with:
+          go-version-file: biovault/syftbox-sdk/syftbox/go.mod
+          cache: true
+          cache-dependency-path: biovault/syftbox-sdk/syftbox/go.sum
+
+      - name: Setup Python
+        uses: actions/setup-python@v5
+        with:
+          python-version: '3.11'
+
+      - name: Install protoc
+        uses: arduino/setup-protoc@v2
+        with:
+          repo-token: ${{ secrets.GITHUB_TOKEN }}
+
+      - name: Install Linux dependencies (Tauri + headless)
+        if: runner.os == 'Linux'
+        run: |
+          sudo apt-get update
+          sudo apt-get install -y \
+            xvfb \
+            libwebkit2gtk-4.1-dev \
+            libayatana-appindicator3-dev \
+            librsvg2-dev \
+            libgtk-3-dev \
+            libssl-dev \
+            libsqlite3-dev \
+            libxdo-dev \
+            build-essential \
+            pkg-config
+
+      - name: Setup Docker (macOS - pipelines scenarios)
+        if: runner.os == 'macOS' && (matrix.scenario == 'pipelines-solo' || matrix.scenario == 'pipelines-collab')
+        uses: docker/setup-docker-action@v4
+
       - name: Install npm dependencies
         run: npm ci
 
       - name: Install bun dependencies
         run: bun install --frozen-lockfile
 
-      - name: Install Playwright browsers
+      - name: Cache Playwright browsers
+        uses: actions/cache@v4
+        with:
+          path: |
+            ~/.cache/ms-playwright
+            ~/AppData/Local/ms-playwright
+          key: playwright-${{ runner.os }}-${{ hashFiles('package-lock.json', 'bun.lock') }}
+
+      - name: Install Playwright browsers (Linux)
+        if: runner.os == 'Linux'
         run: bunx --bun playwright install --with-deps chromium
 
-      - name: Run UI tests (headless)
+      - name: Install Playwright browsers (non-Linux)
+        if: runner.os != 'Linux'
+        run: bunx --bun playwright install chromium
+
+      - name: Fetch bundled dependencies
+        run: |
+          chmod +x scripts/fetch-bundled-deps.sh
+          ./scripts/fetch-bundled-deps.sh
+          chmod -R u+rw src-tauri/resources/bundled/ || true
+
+      - name: Build syftbox client
+        run: |
+          chmod +x scripts/build-syftbox-prod.sh
+          ./scripts/build-syftbox-prod.sh
+
+      - name: Build Tauri binary (release)
+        run: |
+          cd src-tauri
+          cargo build --release
+
+      - name: Install maturin
+        run: pip install maturin
+
+      - name: Pre-build syftbox-sdk wheel
+        run: |
+          cd biovault/syftbox-sdk/python
+          maturin build --release
+
+      - name: Install biosynth CLI (Linux)
+        if: runner.os == 'Linux' && matrix.scenario == 'pipelines-solo'
+        run: |
+          curl -fsSL https://github.com/OpenMined/biosynth/releases/latest/download/bvs-x86_64-unknown-linux-gnu.tar.gz | tar -xz
+          sudo mv bvs /usr/local/bin/
+          bvs --version
+
+      - name: Install biosynth CLI (macOS)
+        if: runner.os == 'macOS' && matrix.scenario == 'pipelines-solo'
+        run: |
+          curl -fsSL https://github.com/OpenMined/biosynth/releases/latest/download/bvs-aarch64-apple-darwin.tar.gz | tar -xz
+          sudo mv bvs /usr/local/bin/
+          bvs --version
+
+      - name: Cache genostats database
+        if: matrix.scenario == 'pipelines-solo'
+        id: cache-genostats
+        uses: actions/cache@v4
+        with:
+          path: data/genostats.sqlite
+          key: genostats-v1
+
+      - name: Run Jupyter collab scenario
+        if: matrix.scenario == 'jupyter-collab'
         env:
-          SKIP_PLAYWRIGHT_INSTALL: '1'
-          # Profiles real test runs via `test-scenario.sh --profiles` on PRs to main.
-          # Profiles mock test is intentionally not run in CI.
-          UI_TEST_GREP_INVERT_EXTRA: '@profiles-mock|@profiles-real'
-        run: ./test-ui.sh
+          SKIP_PLAYWRIGHT_INSTALL: "1"
+          AUTO_REBUILD_TAURI: "0"
+          JUPYTER_PAUSE_TIME: "5000"
+        run: ${{ matrix.run_prefix }} ./test-scenario.sh --jupyter-collab biovault/biovault-beaver/notebooks/02-advanced-features.json
+
+      - name: Run pipelines solo scenario
+        if: matrix.scenario == 'pipelines-solo'
+        env:
+          SKIP_PLAYWRIGHT_INSTALL: "1"
+          AUTO_REBUILD_TAURI: "0"
+        run: ${{ matrix.run_prefix }} ./test-scenario.sh --pipelines-solo
+
+      - name: Run pipelines collab scenario
+        if: matrix.scenario == 'pipelines-collab'
+        env:
+          SKIP_PLAYWRIGHT_INSTALL: "1"
+          AUTO_REBUILD_TAURI: "0"
+        run: ${{ matrix.run_prefix }} ./test-scenario.sh --pipelines-collab
+
+      - name: Upload test artifacts on failure
+        if: failure()
+        uses: actions/upload-artifact@v4
+        with:
+          name: ${{ matrix.scenario }}-${{ matrix.platform }}-${{ matrix.client_mode }}-test-results
+          path: |
+            logs/
+            test-results/
+            artifacts/
 
   profiles-e2e:
     name: Profiles E2E (real backend)
@@ -110,9 +352,9 @@
       - name: Setup Go (syftbox devstack)
         uses: actions/setup-go@v5
         with:
-          go-version-file: biovault/syftbox/go.mod
+          go-version-file: biovault/syftbox-sdk/syftbox/go.mod
           cache: true
-          cache-dependency-path: biovault/syftbox/go.sum
+          cache-dependency-path: biovault/syftbox-sdk/syftbox/go.sum
 
       - name: Install protoc
         uses: arduino/setup-protoc@v2
@@ -147,354 +389,6 @@
         uses: actions/upload-artifact@v4
         with:
           name: profiles-e2e-test-results
-          path: |
-            logs/
-            test-results/
-            artifacts/
-
-  linux-x64-build:
-    name: Linux x64 build
-    runs-on: ubuntu-24.04
-=======
-  scenario-tests:
-    name: ${{ matrix.scenario }} (${{ matrix.platform }})${{ matrix.client_mode == 'go' && ' -go' || '' }}
-    runs-on: ${{ matrix.runner }}
->>>>>>> abf20aa4
-    if: github.event_name == 'pull_request' && github.event.pull_request.base.ref == 'main'
-    strategy:
-      fail-fast: false
-      matrix:
-        include:
-          # jupyter-collab on Linux - rust
-          - scenario: jupyter-collab
-            platform: linux-x86_64
-            runner: ubuntu-latest
-            client_mode: rust
-            tauri_binary: src-tauri/target/release/bv-desktop
-            run_prefix: "xvfb-run -a"
-          # jupyter-collab on Linux - go
-          - scenario: jupyter-collab
-            platform: linux-x86_64
-            runner: ubuntu-latest
-            client_mode: go
-            tauri_binary: src-tauri/target/release/bv-desktop
-            run_prefix: "xvfb-run -a"
-          # jupyter-collab on macOS ARM - rust
-          - scenario: jupyter-collab
-            platform: macos-arm64
-            runner: macos-latest
-            client_mode: rust
-            tauri_binary: src-tauri/target/release/bv-desktop
-            run_prefix: ""
-          # jupyter-collab on macOS ARM - go
-          - scenario: jupyter-collab
-            platform: macos-arm64
-            runner: macos-latest
-            client_mode: go
-            tauri_binary: src-tauri/target/release/bv-desktop
-            run_prefix: ""
-          # pipelines-solo on Linux - rust
-          - scenario: pipelines-solo
-            platform: linux-x86_64
-            runner: ubuntu-latest
-            client_mode: rust
-            tauri_binary: src-tauri/target/release/bv-desktop
-            run_prefix: "xvfb-run -a"
-          # pipelines-solo on Linux - go
-          - scenario: pipelines-solo
-            platform: linux-x86_64
-            runner: ubuntu-latest
-            client_mode: go
-            tauri_binary: src-tauri/target/release/bv-desktop
-            run_prefix: "xvfb-run -a"
-          # pipelines-collab on Linux - rust
-          - scenario: pipelines-collab
-            platform: linux-x86_64
-            runner: ubuntu-latest
-            client_mode: rust
-            tauri_binary: src-tauri/target/release/bv-desktop
-            run_prefix: "xvfb-run -a"
-          # pipelines-collab on Linux - go
-          - scenario: pipelines-collab
-            platform: linux-x86_64
-            runner: ubuntu-latest
-            client_mode: go
-            tauri_binary: src-tauri/target/release/bv-desktop
-            run_prefix: "xvfb-run -a"
-          # pipelines-collab on macOS ARM - rust
-          - scenario: pipelines-collab
-            platform: macos-arm64
-            runner: macos-latest
-            client_mode: rust
-            tauri_binary: src-tauri/target/release/bv-desktop
-            run_prefix: ""
-          # pipelines-collab on macOS ARM - go
-          - scenario: pipelines-collab
-            platform: macos-arm64
-            runner: macos-latest
-            client_mode: go
-            tauri_binary: src-tauri/target/release/bv-desktop
-            run_prefix: ""
-
-    defaults:
-      run:
-        shell: bash
-
-    env:
-      SKIP_PLAYWRIGHT_INSTALL: "1"
-      AUTO_REBUILD_TAURI: "1"
-      BV_DEVSTACK_CLIENT_MODE: ${{ matrix.client_mode }}
-
-    steps:
-      - name: Free disk space (Linux)
-        if: runner.os == 'Linux'
-        run: |
-          echo "=== Disk space before cleanup ==="
-          df -h /
-          # Remove unnecessary large packages to free ~10GB
-          sudo rm -rf /usr/share/dotnet /usr/local/lib/android /opt/ghc /usr/local/.ghcup
-          sudo apt-get clean
-          echo "=== Disk space after cleanup ==="
-          df -h /
-
-      - name: Enable long paths (Windows)
-        if: runner.os == 'Windows'
-        run: git config --system core.longpaths true
-        shell: bash
-
-      - uses: actions/checkout@v4
-        with:
-          submodules: recursive
-
-      - name: Setup Rust
-        uses: dtolnay/rust-toolchain@stable
-
-      - name: Rust cache
-        uses: Swatinem/rust-cache@v2
-        with:
-          workspaces: |
-            src-tauri
-            biovault/cli
-            biovault/syftbox-sdk
-
-      - name: Setup Node.js
-        uses: actions/setup-node@v4
-        with:
-          node-version: '20'
-          cache: 'npm'
-
-      - name: Setup Bun
-        uses: oven-sh/setup-bun@v1
-        with:
-          bun-version: '1.1.38'
-
-      - name: Cache Bun downloads
-        uses: actions/cache@v4
-        with:
-          path: |
-            ~/.bun/install/cache
-            ~/.cache/bun
-            ~/Library/Caches/bun
-            ~/AppData/Local/bun/install/cache
-          key: bun-${{ runner.os }}-${{ hashFiles('bun.lock') }}
-
-      - name: Setup Go (syftbox)
-        uses: actions/setup-go@v5
-        with:
-          go-version-file: biovault/syftbox-sdk/syftbox/go.mod
-          cache: true
-          cache-dependency-path: biovault/syftbox-sdk/syftbox/go.sum
-
-      - name: Setup Python
-        uses: actions/setup-python@v5
-        with:
-          python-version: '3.11'
-
-      - name: Install protoc
-        uses: arduino/setup-protoc@v2
-        with:
-          repo-token: ${{ secrets.GITHUB_TOKEN }}
-
-      - name: Install Linux dependencies (Tauri + headless)
-        if: runner.os == 'Linux'
-        run: |
-          sudo apt-get update
-          sudo apt-get install -y \
-            xvfb \
-            libwebkit2gtk-4.1-dev \
-            libayatana-appindicator3-dev \
-            librsvg2-dev \
-            libgtk-3-dev \
-            libssl-dev \
-            libsqlite3-dev \
-            libxdo-dev \
-            build-essential \
-            pkg-config
-
-      - name: Setup Docker (macOS - pipelines scenarios)
-        if: runner.os == 'macOS' && (matrix.scenario == 'pipelines-solo' || matrix.scenario == 'pipelines-collab')
-        uses: docker/setup-docker-action@v4
-
-      - name: Install npm dependencies
-        run: npm ci
-
-      - name: Install bun dependencies
-        run: bun install --frozen-lockfile
-
-      - name: Cache Playwright browsers
-        uses: actions/cache@v4
-        with:
-          path: |
-            ~/.cache/ms-playwright
-            ~/AppData/Local/ms-playwright
-          key: playwright-${{ runner.os }}-${{ hashFiles('package-lock.json', 'bun.lock') }}
-
-      - name: Install Playwright browsers (Linux)
-        if: runner.os == 'Linux'
-        run: bunx --bun playwright install --with-deps chromium
-
-      - name: Install Playwright browsers (non-Linux)
-        if: runner.os != 'Linux'
-        run: bunx --bun playwright install chromium
-
-      - name: Fetch bundled dependencies
-        run: |
-          chmod +x scripts/fetch-bundled-deps.sh
-          ./scripts/fetch-bundled-deps.sh
-          chmod -R u+rw src-tauri/resources/bundled/ || true
-
-      - name: Build syftbox client
-        run: |
-          chmod +x scripts/build-syftbox-prod.sh
-          ./scripts/build-syftbox-prod.sh
-
-      - name: Build Tauri binary (release)
-        run: |
-          cd src-tauri
-          cargo build --release
-
-<<<<<<< HEAD
-      - name: Run multi-client scenario tests
-        env:
-          SKIP_PLAYWRIGHT_INSTALL: '1'
-          AUTO_REBUILD_TAURI: '0'
-        run: ./test-scenario.sh --all
-
-      - name: Upload test artifacts on failure
-        if: failure()
-        uses: actions/upload-artifact@v4
-        with:
-          name: scenario-test-results
-          path: |
-            logs/
-            test-results/
-            artifacts/
-
-  jupyter-tests:
-    name: Jupyter session tests
-    runs-on: macos-latest
-    if: github.event_name == 'pull_request' && github.event.pull_request.base.ref == 'main'
-    steps:
-      - uses: actions/checkout@v4
-        with:
-          submodules: recursive
-
-      - name: Setup Rust
-        uses: dtolnay/rust-toolchain@stable
-
-      - name: Setup Node.js
-        uses: actions/setup-node@v4
-        with:
-          node-version: '20'
-
-      - name: Setup Bun
-        uses: oven-sh/setup-bun@v1
-        with:
-          bun-version: '1.1.38'
-
-      - name: Setup Go (syftbox)
-        uses: actions/setup-go@v5
-        with:
-          go-version-file: biovault/syftbox/go.mod
-          cache: true
-          cache-dependency-path: biovault/syftbox/go.sum
-
-      - name: Setup Python
-        uses: actions/setup-python@v5
-        with:
-          python-version: '3.11'
-
-      - name: Install protoc
-        uses: arduino/setup-protoc@v2
-        with:
-          repo-token: ${{ secrets.GITHUB_TOKEN }}
-
-=======
->>>>>>> abf20aa4
-      - name: Install maturin
-        run: pip install maturin
-
-      - name: Pre-build syftbox-sdk wheel
-        run: |
-          cd biovault/syftbox-sdk/python
-          maturin build --release
-
-      - name: Install biosynth CLI (Linux)
-        if: runner.os == 'Linux' && matrix.scenario == 'pipelines-solo'
-        run: |
-          curl -fsSL https://github.com/OpenMined/biosynth/releases/latest/download/bvs-x86_64-unknown-linux-gnu.tar.gz | tar -xz
-          sudo mv bvs /usr/local/bin/
-          bvs --version
-
-      - name: Install biosynth CLI (macOS)
-        if: runner.os == 'macOS' && matrix.scenario == 'pipelines-solo'
-        run: |
-          curl -fsSL https://github.com/OpenMined/biosynth/releases/latest/download/bvs-aarch64-apple-darwin.tar.gz | tar -xz
-          sudo mv bvs /usr/local/bin/
-          bvs --version
-
-      - name: Cache genostats database
-        if: matrix.scenario == 'pipelines-solo'
-        id: cache-genostats
-        uses: actions/cache@v4
-        with:
-          path: data/genostats.sqlite
-          key: genostats-v1
-
-      - name: Run Jupyter collab scenario
-        if: matrix.scenario == 'jupyter-collab'
-        env:
-<<<<<<< HEAD
-          SKIP_PLAYWRIGHT_INSTALL: '1'
-          AUTO_REBUILD_TAURI: '0'
-          JUPYTER_PAUSE_TIME: '5000'
-        run: ./test-scenario.sh --jupyter
-=======
-          SKIP_PLAYWRIGHT_INSTALL: "1"
-          AUTO_REBUILD_TAURI: "0"
-          JUPYTER_PAUSE_TIME: "5000"
-        run: ${{ matrix.run_prefix }} ./test-scenario.sh --jupyter-collab biovault/biovault-beaver/notebooks/02-advanced-features.json
-
-      - name: Run pipelines solo scenario
-        if: matrix.scenario == 'pipelines-solo'
-        env:
-          SKIP_PLAYWRIGHT_INSTALL: "1"
-          AUTO_REBUILD_TAURI: "0"
-        run: ${{ matrix.run_prefix }} ./test-scenario.sh --pipelines-solo
-
-      - name: Run pipelines collab scenario
-        if: matrix.scenario == 'pipelines-collab'
-        env:
-          SKIP_PLAYWRIGHT_INSTALL: "1"
-          AUTO_REBUILD_TAURI: "0"
-        run: ${{ matrix.run_prefix }} ./test-scenario.sh --pipelines-collab
->>>>>>> abf20aa4
-
-      - name: Upload test artifacts on failure
-        if: failure()
-        uses: actions/upload-artifact@v4
-        with:
-          name: ${{ matrix.scenario }}-${{ matrix.platform }}-${{ matrix.client_mode }}-test-results
           path: |
             logs/
             test-results/
@@ -760,14 +654,6 @@
             exit 1
           fi
 
-<<<<<<< HEAD
-      - name: Run pipeline solo tests
-        env:
-          SKIP_PLAYWRIGHT_INSTALL: '1'
-          AUTO_REBUILD_TAURI: '0'
-          CLEANUP_SYNTHETIC: '1'
-        run: ./test-scenario.sh --pipelines-solo
-=======
       - name: Build Tauri app (Linux)
         if: runner.os == 'Linux'
         run: |
@@ -781,7 +667,6 @@
             echo "❌ Build failed - binary not found"
             exit 1
           fi
->>>>>>> abf20aa4
 
       - name: Build Tauri app (Windows)
         if: runner.os == 'Windows'
