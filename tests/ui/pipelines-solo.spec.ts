/**
 * Pipelines Solo Test
 * Tests the complete pipeline and dataset workflow:
 * 1. Import synthetic genotype data
<<<<<<< HEAD
 * 2. Create HERC2 pipeline
 * 3. Create dataset with 5 private + 5 mock files
 * 4. Edit dataset and verify files persist
 * 5. Pause for manual interaction (30s)
 * 6. Run pipeline on dataset mock data only
 * 7. Wait for run to complete with success
 * 8. Verify results in SQL Query tab
=======
 * 2. Create Thalassemia pipeline
 * 3. Select all data and run pipeline
 * 4. Wait for run to complete with success
 * 5. Verify results in SQL Query tab
>>>>>>> f4e4f135
 *
 * Usage:
 *   ./test-scenario.sh --pipelines-solo
 *
 * @tag pipelines-solo
 */
import { expect, test, type Page } from '@playwright/test'
import WebSocket from 'ws'
import * as fs from 'fs'
import * as path from 'path'
import { waitForAppReady } from './test-helpers.js'
import { setWsPort, completeOnboarding, ensureLogSocket, log } from './onboarding-helper.js'

const TEST_TIMEOUT = 300_000 // 5 minutes max
const UI_TIMEOUT = 10_000
const PIPELINE_RUN_TIMEOUT = 120_000 // 2 minutes for pipeline to complete
const INTERACTION_PAUSE = 30_000 // 30 seconds for manual interaction

test.describe.configure({ timeout: TEST_TIMEOUT })

interface Backend {
    invoke: (cmd: string, args?: Record<string, unknown>, timeoutMs?: number) => Promise<any>
    close: () => Promise<void>
}

async function connectBackend(port: number): Promise<Backend> {
    const socket = new WebSocket(`ws://localhost:${port}`)
    await new Promise<void>((resolve, reject) => {
        const timeout = setTimeout(
            () => reject(new Error(`WS connect timeout on port ${port}`)),
            10_000,
        )
        socket.once('open', () => {
            clearTimeout(timeout)
            resolve()
        })
        socket.once('error', (err) => {
            clearTimeout(timeout)
            reject(err)
        })
    })

    let nextId = 0
    const pending = new Map<number, { resolve: (v: any) => void; reject: (e: any) => void }>()

    socket.on('message', (data) => {
        let parsed: any
        try {
            parsed = JSON.parse(data.toString())
        } catch {
            return
        }
        const entry = pending.get(parsed?.id)
        if (!entry) return
        pending.delete(parsed.id)
        if (parsed.error) entry.reject(new Error(parsed.error))
        else entry.resolve(parsed.result)
    })

    function invoke(cmd: string, args: Record<string, unknown> = {}, timeoutMs = 30_000) {
        const id = ++nextId
        socket.send(JSON.stringify({ id, cmd, args }))
        return new Promise<any>((resolve, reject) => {
            pending.set(id, { resolve, reject })
            setTimeout(() => {
                if (!pending.has(id)) return
                pending.delete(id)
                reject(new Error(`WS invoke timeout: ${cmd}`))
            }, timeoutMs)
        })
    }

    async function close() {
        if (socket.readyState !== WebSocket.OPEN) return
        await new Promise<void>((resolve) => {
            socket.once('close', () => resolve())
            socket.close()
        })
    }

    return { invoke, close }
}

// Helper to wait for pipeline run to complete
async function waitForRunCompletion(
    page: Page,
    backend: Backend,
    runId: number,
    timeoutMs: number = PIPELINE_RUN_TIMEOUT,
): Promise<{ status: string; run: any }> {
    const startTime = Date.now()
    let lastStatus = 'unknown'

    while (Date.now() - startTime < timeoutMs) {
        try {
            const runs = await backend.invoke('get_pipeline_runs', {})
            const run = runs.find((r: any) => r.id === runId)
            if (run) {
                lastStatus = run.status
                console.log(`Run ${runId} status: ${lastStatus}`)

                if (run.status === 'success' || run.status === 'failed' || run.status === 'error') {
                    return { status: run.status, run }
                }
            }
        } catch (e) {
            console.log(`Error checking run status: ${e}`)
        }

        await page.waitForTimeout(2000)
    }

    throw new Error(`Pipeline run timed out after ${timeoutMs}ms. Last status: ${lastStatus}`)
}

test.describe('Pipelines Solo @pipelines-solo', () => {
<<<<<<< HEAD
    test('import data, create dataset, run pipeline on mock data', async ({ browser }) => {
        const wsPort = Number.parseInt(process.env.DEV_WS_BRIDGE_PORT_BASE || '3333', 10)
        const email = process.env.TEST_EMAIL || 'client1@sandbox.local'
        const syntheticDataDir =
            process.env.SYNTHETIC_DATA_DIR || path.join(process.cwd(), 'test-data', 'synthetic-genotypes')

        console.log('Setting up pipelines solo test')
        console.log(`Client: ${email} (port ${wsPort})`)
        console.log(`Synthetic data dir: ${syntheticDataDir}`)

        // Verify synthetic data exists
        if (!fs.existsSync(syntheticDataDir)) {
            throw new Error(`Synthetic data directory not found: ${syntheticDataDir}`)
        }
        // Files are in subdirectories (e.g., 101526/101526_X_X_GSAv3-DTC_GRCh38-01-26-2025.txt)
        const subdirs = fs.readdirSync(syntheticDataDir).filter((d) => {
            const fullPath = path.join(syntheticDataDir, d)
            return fs.statSync(fullPath).isDirectory()
        })
        const syntheticFiles: string[] = []
        for (const subdir of subdirs) {
            const subdirPath = path.join(syntheticDataDir, subdir)
            const files = fs
                .readdirSync(subdirPath)
                .filter((f) => f.endsWith('.txt') || f.endsWith('.csv'))
            for (const file of files) {
                syntheticFiles.push(path.join(subdirPath, file))
            }
        }
        console.log(`Found ${syntheticFiles.length} synthetic genotype files`)
        expect(syntheticFiles.length).toBeGreaterThan(0)

        const logSocket = await ensureLogSocket()

        // Create browser context and page
        const context = await browser.newContext()
        const page = await context.newPage()

        // Log browser console errors
        page.on('console', (msg) => {
            if (msg.type() === 'error') {
                console.log(`[Browser Error] ${msg.text()}`)
            }
        })

        await setWsPort(page, wsPort)
        const backend = await connectBackend(wsPort)

        try {
            // Navigate and complete onboarding if needed
            await page.goto(`http://localhost:${process.env.UI_PORT || '8082'}?ws=${wsPort}&real=1`)
            await waitForAppReady(page, { timeout: 10_000 })

            const isOnboarded = await backend.invoke('check_is_onboarded')
            if (!isOnboarded) {
                await completeOnboarding(page, email, logSocket)
            }

            // ============================================================
            // Step 1: Import synthetic data
            // ============================================================
            log(logSocket, { event: 'step-1', action: 'import-data' })
            console.log('\n=== Step 1: Import synthetic data ===')

            // Navigate to Data tab
            await page.locator('.nav-item[data-tab="data"]').click()
            await expect(page.locator('#data-view.tab-content.active')).toBeVisible({
                timeout: UI_TIMEOUT,
            })

            // Click import button
            const importBtn = page.locator('#open-import-modal-btn')
            await expect(importBtn).toBeVisible()
            await importBtn.click()

            // Wait for import modal
            const importModal = page.locator('#import-modal')
            await expect(importModal).not.toHaveAttribute('hidden')

            // Use backend to set the folder path directly
            await page.evaluate((folderPath) => {
                const w = window as any
                w.__TEST_SELECT_FOLDER__ = () => folderPath
            }, syntheticDataDir)

            // Click folder dropzone
            const folderDropzone = page.locator('#folder-dropzone')
            await expect(folderDropzone).toBeVisible()
            await folderDropzone.click()

            // Wait for file types section
            await page.waitForTimeout(1000)
            const fileTypeSection = page.locator('#file-types-section')
            await expect(fileTypeSection).toBeVisible({ timeout: 10_000 })

            // Select .txt files
            const txtCheckbox = page.locator('.file-type-checkbox input[value=".txt"]')
            if ((await txtCheckbox.count()) > 0) {
                await txtCheckbox.check()
            }

            // Wait for files to load
            await page.waitForTimeout(2000)

            // Wait for pattern suggestions
            const patternSection = page.locator('#pattern-detection-section')
            if (await patternSection.isVisible().catch(() => false)) {
                const patternSuggestions = page.locator('.pattern-suggestion')
                if ((await patternSuggestions.count()) > 0) {
                    await patternSuggestions.first().click()
                }
            }

            // Select all files
            const selectAllFiles = page.locator('#select-all-files')
            if ((await selectAllFiles.count()) > 0) {
                await selectAllFiles.check()
            }

            // Click Continue to review
            const continueBtn = page.locator('#import-continue-btn')
            await expect(continueBtn).toBeEnabled({ timeout: 10_000 })
            await continueBtn.click()

            // Wait for review view
            const reviewView = page.locator('#import-modal-review')
            await expect(reviewView).toBeVisible({ timeout: 10_000 })

            // Wait for file type detection
            const detectionProgress = page.locator('#detection-progress')
            if (await detectionProgress.isVisible().catch(() => false)) {
                await expect(detectionProgress).toBeHidden({ timeout: 30_000 })
            }

            // Click Import button
            const reviewImportBtn = page.locator('#review-import-btn')
            await expect(reviewImportBtn).toBeVisible()
            await reviewImportBtn.click()

            // Wait for modal to close
            await expect(importModal).toHaveAttribute('hidden', '', { timeout: 30_000 })

            // Verify files are imported
            await page.waitForTimeout(2000)
            const dataTable = page.locator('#files-table-body tr, .file-row')
            const importedCount = await dataTable.count()
            console.log(`Imported ${importedCount} files`)
            expect(importedCount).toBeGreaterThan(0)

            // ============================================================
            // Step 2: Create HERC2 Pipeline
            // ============================================================
            log(logSocket, { event: 'step-2', action: 'create-pipeline' })
            console.log('\n=== Step 2: Create HERC2 Pipeline ===')

            // Navigate to Pipelines tab
            await page.locator('.nav-item[data-tab="run"]').click()
            await expect(page.locator('#run-view')).toBeVisible({ timeout: UI_TIMEOUT })

            // Click create pipeline button
            const createPipelineBtn = page
                .locator('#create-pipeline-btn, #empty-create-pipeline-btn')
                .first()
            await expect(createPipelineBtn).toBeVisible()
            await createPipelineBtn.click()

            // Wait for template picker modal
            await page.waitForSelector('#pipeline-picker-modal', { state: 'visible', timeout: 10_000 })

            // Handle any dialogs (overwrite confirmation)
            page.on('dialog', async (dialog) => {
                console.log(`Dialog: ${dialog.message()}`)
                try {
                    await dialog.accept()
                } catch (e) {
                    console.log(`Dialog already handled: ${e}`)
                }
            })

            // Click HERC2 Classifier template
            const herc2Card = page.locator('button.new-pipeline-template-card:has-text("HERC2")')
            await expect(herc2Card).toBeVisible()
            await herc2Card.click()

            // Wait for import modal to appear and then disappear (import complete)
            const pipelineImportModal = page.locator('.modal-overlay:has-text("Importing")')
            await expect(pipelineImportModal)
                .toBeVisible({ timeout: 5000 })
                .catch(() => {})
            // Wait for import to complete - modal disappears
            await expect(pipelineImportModal).toBeHidden({ timeout: 60_000 })
            console.log('Pipeline import completed!')

            // Close picker modal if still open
            const pickerCloseBtn = page.locator(
                '#pipeline-picker-modal button[data-modal-close="pipeline-picker"]',
            )
            if (await pickerCloseBtn.isVisible().catch(() => false)) {
                await pickerCloseBtn.click()
            }

            // Trigger pipelines reload
            await page.evaluate(() => {
                const w = window as any
                if (w.pipelineModule?.loadPipelines) {
                    w.pipelineModule.loadPipelines()
                }
            })
            await page.waitForTimeout(2000)

            // Verify pipeline was created
            const pipelinesGrid = page.locator('#pipelines-grid')
            await expect(pipelinesGrid).toContainText(/HERC2/i, { timeout: 10_000 })
            console.log('HERC2 pipeline created!')

            // ============================================================
            // Step 3: Create dataset with paired assets (5 private + 5 mock)
            // ============================================================
            log(logSocket, { event: 'step-3', action: 'create-dataset' })
            console.log('\n=== Step 3: Create dataset with 5 private + 5 mock files ===')

            // Navigate to Data tab
            await page.locator('.nav-item[data-tab="data"]').click()
            await expect(page.locator('#data-view.tab-content.active')).toBeVisible({
                timeout: UI_TIMEOUT,
            })
            await page.waitForTimeout(1000)

            // Switch to Datasets view
            const datasetsToggle = page.locator('#data-view-toggle .pill-button[data-view="datasets"]')
            await expect(datasetsToggle).toBeVisible()
            await datasetsToggle.click()
            await page.waitForTimeout(500)

            // Click New Dataset button
            const newDatasetBtn = page.locator('#new-dataset-btn')
            await expect(newDatasetBtn).toBeVisible()
            await newDatasetBtn.click()

            // Wait for dataset editor to open
            const datasetEditor = page.locator('#dataset-editor-section')
            await expect(datasetEditor).toBeVisible({ timeout: 5000 })

            // Fill in dataset name
            const datasetNameInput = page.locator('#dataset-form-name')
            await datasetNameInput.fill('test_genotype_dataset')

            // Fill in description
            const datasetDescInput = page.locator('#dataset-form-description')
            await datasetDescInput.fill('Test dataset with 5 private and 5 mock files')

            // Click "Add Asset" to add the first asset row
            const addAssetBtn = page.locator('#dataset-add-asset')
            await expect(addAssetBtn).toBeVisible()
            await addAssetBtn.click()
            await page.waitForTimeout(300)

            // Switch to File List mode (for multiple files per asset)
            const assetRow = page.locator('#dataset-assets-list .asset-row').first()
            await expect(assetRow).toBeVisible({ timeout: 3000 })
            const fileListModeBtn = assetRow.locator('.pill-button[data-mode="list"]')
            await fileListModeBtn.click()
            await page.waitForTimeout(300)

            // Add 5 files to Private side using file picker
            console.log('Adding 5 files to Private side...')
            const privateExistingFilesBtn = assetRow.locator('.asset-side.private .btn-existing-files')
            await expect(privateExistingFilesBtn).toBeVisible()
            await privateExistingFilesBtn.click()

            // Wait for file picker modal
            const filePickerModal = page.locator('#file-picker-modal')
            await expect(filePickerModal).toBeVisible({ timeout: 5000 })

            // Select first 5 files for private
            let filePickerCheckboxes = filePickerModal.locator('.file-picker-checkbox')
            let checkboxCount = await filePickerCheckboxes.count()
            console.log(`File picker shows ${checkboxCount} files`)
            expect(checkboxCount).toBeGreaterThanOrEqual(10) // Need at least 10 files

            for (let i = 0; i < 5; i++) {
                await filePickerCheckboxes.nth(i).check()
            }

            // Click "Add Selected" button
            const addSelectedBtn = page.locator('#file-picker-add')
            await expect(addSelectedBtn).toBeVisible()
            await addSelectedBtn.click()
            await expect(filePickerModal).toBeHidden({ timeout: 3000 })
            await page.waitForTimeout(500)

            // Verify 5 files added to private side
            const privateFileItems = assetRow.locator('.asset-side.private .file-item')
            const privateCount = await privateFileItems.count()
            console.log(`Private side has ${privateCount} files`)
            expect(privateCount).toBe(5)

            // Add 5 different files to Mock side
            console.log('Adding 5 files to Mock side...')
            const mockExistingFilesBtn = assetRow.locator('.asset-side.mock .btn-existing-files')
            await expect(mockExistingFilesBtn).toBeVisible()
            await mockExistingFilesBtn.click()

            await expect(filePickerModal).toBeVisible({ timeout: 5000 })

            // Select files 6-10 for mock (different from private)
            filePickerCheckboxes = filePickerModal.locator('.file-picker-checkbox')
            for (let i = 5; i < 10; i++) {
                await filePickerCheckboxes.nth(i).check()
            }

            await addSelectedBtn.click()
            await expect(filePickerModal).toBeHidden({ timeout: 3000 })
            await page.waitForTimeout(500)

            // Verify 5 files added to mock side
            const mockFileItems = assetRow.locator('.asset-side.mock .file-item')
            const mockCount = await mockFileItems.count()
            console.log(`Mock side has ${mockCount} files`)
            expect(mockCount).toBe(5)

            // Save the dataset
            const saveDatasetBtn = page.locator('#dataset-editor-save')
            await expect(saveDatasetBtn).toBeVisible()
            await saveDatasetBtn.click()

            // Wait for editor to close
            await expect(datasetEditor).toBeHidden({ timeout: 5000 })
            console.log('Dataset saved!')

            // Verify dataset was created
            const datasetsGrid = page.locator('#datasets-grid')
            await expect(datasetsGrid).toBeVisible()
            await expect(datasetsGrid).toContainText('test_genotype_dataset', { timeout: 5000 })
            console.log('Dataset created successfully!')

            // Verify via backend
            const datasetsFromBackend = await backend.invoke('list_datasets_with_assets', {})
            const ourDataset = datasetsFromBackend.find(
                (d: any) => d.dataset?.name === 'test_genotype_dataset',
            )
            expect(ourDataset).toBeTruthy()
            console.log(`Dataset has ${ourDataset?.assets?.length || 0} assets`)

            // ============================================================
            // Step 4: Edit dataset and verify files persist
            // ============================================================
            log(logSocket, { event: 'step-4', action: 'edit-dataset' })
            console.log('\n=== Step 4: Edit dataset and verify files persist ===')

            // Click the dataset card to edit it
            const datasetCard = datasetsGrid
                .locator('.dataset-card')
                .filter({ hasText: 'test_genotype_dataset' })
            await expect(datasetCard).toBeVisible()
            await datasetCard.click()

            // Wait for editor to open
            await expect(datasetEditor).toBeVisible({ timeout: 5000 })
            await page.waitForTimeout(1000) // Allow time for data to load

            // Verify the asset row is in list mode
            const editAssetRow = page.locator('#dataset-assets-list .asset-row').first()
            await expect(editAssetRow).toBeVisible({ timeout: 3000 })

            // Verify private files are still there (5 files)
            const editPrivateFiles = editAssetRow.locator('.asset-side.private .file-item')
            const editPrivateCount = await editPrivateFiles.count()
            console.log(`After edit - Private side has ${editPrivateCount} files`)
            expect(editPrivateCount).toBe(5)

            // Verify mock files are still there (5 files)
            const editMockFiles = editAssetRow.locator('.asset-side.mock .file-item')
            const editMockCount = await editMockFiles.count()
            console.log(`After edit - Mock side has ${editMockCount} files`)
            expect(editMockCount).toBe(5)

            console.log('Dataset edit test PASSED - files persist correctly!')

            // Close the editor
            const cancelBtn = page.locator('#dataset-editor-cancel')
            await cancelBtn.click()
            await expect(datasetEditor).toBeHidden({ timeout: 3000 })

            // ============================================================
            // Step 5: Publish dataset and verify YAML
            // ============================================================
            log(logSocket, { event: 'step-5', action: 'publish-dataset' })
            console.log('\n=== Step 5: Publish dataset and verify YAML ===')

            // Find the dataset card and click publish
            const datasetCardForPublish = page
                .locator('#datasets-grid .dataset-card')
                .filter({ hasText: 'test_genotype_dataset' })
            await expect(datasetCardForPublish).toBeVisible()

            const publishBtn = datasetCardForPublish.locator('.btn-publish, button:has-text("Publish")')
            await expect(publishBtn).toBeVisible({ timeout: 5000 })
            await publishBtn.click()

            // Wait for publish to complete
            await page.waitForTimeout(3000)
            console.log('Dataset published!')

            // Get the datasite path from backend
            const yamlRelPath = 'public/biovault/datasets/test_genotype_dataset/dataset.yaml'
            const yamlPath = await backend.invoke('resolve_dataset_path', { dirPath: yamlRelPath })
            console.log('YAML path:', yamlPath)
            const yamlContent = fs.readFileSync(yamlPath, 'utf-8')
            console.log('Published YAML content:')
            console.log(yamlContent.substring(0, 1000) + '...')

            // Check that private doesn't have entries
            expect(yamlContent).not.toContain('db_file_id')
            expect(yamlContent).not.toContain('file_path: /Users')
            console.log('✓ YAML verified - no private entries exposed!')

            // ============================================================
            // Step 6: Edit dataset and remove 1 mock file
            // ============================================================
            log(logSocket, { event: 'step-6', action: 'edit-remove-file' })
            console.log('\n=== Step 6: Edit dataset and remove 1 mock file ===')

            // Click edit on the dataset card
            const editBtn2 = datasetCardForPublish.locator('.dataset-action-btn[title="Edit dataset"]')
            await editBtn2.click()
            await expect(datasetEditor).toBeVisible({ timeout: 5000 })
            await page.waitForTimeout(1000)

            // Wait for assets to load and scroll to make them visible
            const assetsList = page.locator('#dataset-assets-list')
            await expect(assetsList).toBeVisible({ timeout: 10000 })
            await assetsList.scrollIntoViewIfNeeded()
            await page.waitForTimeout(500)

            // Find and remove the first mock file
            const mockFilesForRemoval = page.locator(
                '#dataset-assets-list .asset-row .asset-side.mock .file-item',
            )
            const mockFileCountBefore = await mockFilesForRemoval.count()
            console.log(`Mock files before removal: ${mockFileCountBefore}`)

            // Click the remove button on the first mock file
            const firstMockFile = mockFilesForRemoval.first()
            await firstMockFile.scrollIntoViewIfNeeded()
            const removeBtn = firstMockFile.locator('.remove-file, .remove-single-file')
            await expect(removeBtn).toBeVisible({ timeout: 5000 })
            await removeBtn.click()
            await page.waitForTimeout(500)

            // Verify one file was removed
            const mockFileCountAfter = await mockFilesForRemoval.count()
            console.log(`Mock files after removal: ${mockFileCountAfter}`)
            expect(mockFileCountAfter).toBe(mockFileCountBefore - 1)

            // Save the dataset
            const saveBtn2 = page.locator('#dataset-editor-save')
            await saveBtn2.click()
            await page.waitForTimeout(2000)
            console.log('Dataset saved with 1 mock file removed!')

            // ============================================================
            // Step 7: Verify republish happened and changes are correct
            // ============================================================
            log(logSocket, { event: 'step-7', action: 'verify-republish' })
            console.log('\n=== Step 7: Verify republish and changes ===')

            // Save automatically republishes if dataset was already published
            // Wait for the auto-republish to complete
            await page.waitForTimeout(3000)
            console.log('Dataset auto-republished on save!')

            // Verify the updated YAML
            const yamlContent2 = fs.readFileSync(yamlPath, 'utf-8')

            // Check that we have 4 mock entries now
            const mockEntryMatches = yamlContent2.match(/participant_id:/g)
            const mockEntryCount = mockEntryMatches ? mockEntryMatches.length : 0
            console.log(`Mock entries in YAML: ${mockEntryCount}`)
            // Should have 4 mock entries (after removing 1)
            expect(mockEntryCount).toBe(4)

            // Verify CSV has correct number of entries
            const csvRelPath = 'public/biovault/datasets/test_genotype_dataset/assets/asset_1.csv'
            const csvPath = await backend.invoke('resolve_dataset_path', { dirPath: csvRelPath })
            console.log('CSV path:', csvPath)
            if (fs.existsSync(csvPath)) {
                const csvContent = fs.readFileSync(csvPath, 'utf-8')
                const csvLines = csvContent.trim().split('\n')
                console.log(`CSV has ${csvLines.length} lines (including header)`)
                expect(csvLines.length).toBe(5) // header + 4 data rows
            }

            console.log('✓ Republish verified - changes reflected correctly!')

            // ============================================================
            // Step 8: Run pipeline on dataset mock data
            // ============================================================
            log(logSocket, { event: 'step-8', action: 'run-pipeline-mock' })
            console.log('\n=== Step 8: Run pipeline on dataset mock data ===')

            // Navigate back to datasets if needed
            await page.locator('.nav-item[data-tab="data"]').click()
            await expect(page.locator('#data-view.tab-content.active')).toBeVisible({
                timeout: UI_TIMEOUT,
            })
            await page.waitForTimeout(500)

            // Make sure datasets view is selected
            const datasetsToggle3 = page.locator('#data-view-toggle .pill-button[data-view="datasets"]')
            if (!(await datasetsToggle3.evaluate((el) => el.classList.contains('active')))) {
                await datasetsToggle3.click()
                await page.waitForTimeout(500)
            }

            // Click "Run Pipeline" button on the dataset card
            const datasetCard3 = page
                .locator('#datasets-grid .dataset-card')
                .filter({ hasText: 'test_genotype_dataset' })
            await expect(datasetCard3).toBeVisible()

            const runPipelineBtn = datasetCard3.locator('.btn-run-pipeline')
            await expect(runPipelineBtn).toBeVisible()
            await runPipelineBtn.click()

            // Wait for run pipeline modal
            const runPipelineModal = page.locator('#run-pipeline-modal')
            await expect(runPipelineModal).toBeVisible({ timeout: 5000 })

            // Select "Mock Data" option
            const mockDataOption = runPipelineModal.locator(
                'input[name="pipeline-data-type"][value="mock"]',
            )
            await mockDataOption.check()

            // Click "Run Pipeline" button in modal
            const runPipelineConfirmBtn = runPipelineModal.locator('#run-pipeline-confirm')
            await expect(runPipelineConfirmBtn).toBeVisible()
            await runPipelineConfirmBtn.click()

            // Wait for modal to close - this triggers navigation to pipelines
            await expect(runPipelineModal).toBeHidden({ timeout: 5000 })
            console.log('Pipeline run modal closed, navigating to pipelines...')

            // Wait for pipelines tab to be active and modal to appear
            await page.waitForTimeout(2000)

            // The openRunPipelineWithDataset function should show the data run modal
            // Look for the data-run modal or the pipeline selection
            const dataRunModal = page.locator('#data-run-modal, .data-run-modal')
            if (await dataRunModal.isVisible({ timeout: 3000 }).catch(() => false)) {
                console.log('Data run modal visible, selecting HERC2 pipeline...')
                // Click on HERC2 pipeline option
                const herc2Option = dataRunModal.locator('text=HERC2')
                if (await herc2Option.isVisible().catch(() => false)) {
                    await herc2Option.click()
                    await page.waitForTimeout(1000)
                }
            }

            // Check if we're on pipelines view and a run has started
            await page.waitForTimeout(3000)

            // Get pipeline runs
            const runs = await backend.invoke('get_pipeline_runs', {})
            if (runs && runs.length > 0) {
                const latestRun = runs[0]
                console.log(`Pipeline run started: ${latestRun.id} (status: ${latestRun.status})`)

                // Wait for run to complete
                const { status } = await waitForRunCompletion(page, backend, latestRun.id)
                console.log(`Pipeline run completed with status: ${status}`)
            } else {
                console.log('No pipeline run started yet - this may require manual pipeline selection')
            }

            console.log('\n=== TEST COMPLETED SUCCESSFULLY ===')
        } finally {
            await backend.close()
            await context.close()
        }
    })
=======
	test('import data, create Thalassemia pipeline, run and verify results', async ({ browser }) => {
		const wsPort = Number.parseInt(process.env.DEV_WS_BRIDGE_PORT_BASE || '3333', 10)
		const email = process.env.CLIENT1_EMAIL || 'client1@sandbox.local'
		const syntheticDataDir = process.env.SYNTHETIC_DATA_DIR || ''

		console.log(`Setting up pipelines solo test`)
		console.log(`Client: ${email} (port ${wsPort})`)
		console.log(`Synthetic data dir: ${syntheticDataDir}`)

		if (!syntheticDataDir || !fs.existsSync(syntheticDataDir)) {
			throw new Error(`SYNTHETIC_DATA_DIR not set or directory does not exist: ${syntheticDataDir}`)
		}

		// Count synthetic files
		const syntheticFiles = fs
			.readdirSync(syntheticDataDir, { withFileTypes: true })
			.filter((d) => d.isDirectory())
			.flatMap((d) => {
				const subDir = path.join(syntheticDataDir, d.name)
				return fs.readdirSync(subDir).filter((f) => f.endsWith('.txt'))
			})
		console.log(`Found ${syntheticFiles.length} synthetic genotype files`)

		const logSocket = await ensureLogSocket()
		const context = await browser.newContext()
		const page = await context.newPage()

		// Monitor console for errors
		page.on('console', (msg) => {
			if (msg.type() === 'error') {
				console.log(`[Browser Error] ${msg.text()}`)
			}
		})

		await setWsPort(page, wsPort)
		const backend = await connectBackend(wsPort)

		const baseUrl = process.env.UI_BASE_URL || 'http://localhost:8082'
		await page.goto(baseUrl)

		// Check if onboarding is needed
		const isOnboarded = await backend.invoke('check_is_onboarded')
		if (!isOnboarded) {
			log(logSocket, { event: 'onboarding-required' })
			await completeOnboarding(page, email, logSocket)
		} else {
			await waitForAppReady(page, { timeout: 10_000 })
		}

		// ============================================================
		// Step 1: Import synthetic data
		// ============================================================
		log(logSocket, { event: 'step-1', action: 'import-data' })
		console.log('\n=== Step 1: Import synthetic data ===')

		// Navigate to Data tab
		await page.locator('.nav-item[data-tab="data"]').click()
		await expect(page.locator('#data-view.tab-content.active')).toBeVisible({
			timeout: UI_TIMEOUT,
		})

		// Click import button
		const importBtn = page.locator('#open-import-modal-btn')
		await expect(importBtn).toBeVisible()
		await importBtn.click()

		// Wait for import modal
		const importModal = page.locator('#import-modal')
		await expect(importModal).not.toHaveAttribute('hidden')

		// Use backend to set the folder path directly (simulates folder selection)
		// The UI needs the folder path injected since we can't use native file dialogs
		await page.evaluate((folderPath) => {
			const w = window as any
			w.__TEST_SELECT_FOLDER__ = () => folderPath
		}, syntheticDataDir)

		// Click folder dropzone
		const folderDropzone = page.locator('#folder-dropzone')
		await expect(folderDropzone).toBeVisible()
		await folderDropzone.click()

		// Wait for file types section
		await page.waitForTimeout(1000)
		const fileTypeSection = page.locator('#file-types-section')
		await expect(fileTypeSection).toBeVisible({ timeout: 10_000 })

		// Select .txt files
		const txtCheckbox = page.locator('.file-type-checkbox input[value=".txt"]')
		if ((await txtCheckbox.count()) > 0) {
			await txtCheckbox.check()
		}

		// Wait for files to load
		await page.waitForTimeout(2000)

		// Wait for pattern suggestions
		const patternSection = page.locator('#pattern-detection-section')
		if (await patternSection.isVisible().catch(() => false)) {
			const patternSuggestions = page.locator('.pattern-suggestion')
			if ((await patternSuggestions.count()) > 0) {
				await patternSuggestions.first().click()
			}
		}

		// Select all files
		const selectAllFiles = page.locator('#select-all-files')
		if ((await selectAllFiles.count()) > 0) {
			await selectAllFiles.check()
		}

		// Click Continue to review
		const continueBtn = page.locator('#import-continue-btn')
		await expect(continueBtn).toBeEnabled({ timeout: 10_000 })
		await continueBtn.click()

		// Wait for review view
		const reviewView = page.locator('#import-modal-review')
		await expect(reviewView).toBeVisible({ timeout: 10_000 })

		// Wait for file type detection
		const detectionProgress = page.locator('#detection-progress')
		if (await detectionProgress.isVisible().catch(() => false)) {
			await expect(detectionProgress).toBeHidden({ timeout: 30_000 })
		}

		// Click Import button
		const reviewImportBtn = page.locator('#review-import-btn')
		await expect(reviewImportBtn).toBeVisible()
		await reviewImportBtn.click()

		// Wait for modal to close
		await expect(importModal).toHaveAttribute('hidden', '', { timeout: 30_000 })

		// Verify files are imported
		await page.waitForTimeout(2000)
		const dataTable = page.locator('#files-table-body tr, .file-row')
		const importedCount = await dataTable.count()
		console.log(`Imported ${importedCount} files`)
		expect(importedCount).toBeGreaterThan(0)

		// ============================================================
		// Step 2: Create Thalassemia Pipeline
		// ============================================================
		log(logSocket, { event: 'step-2', action: 'create-pipeline' })
		console.log('\n=== Step 2: Create Thalassemia Pipeline ===')

		// Navigate to Pipelines tab
		await page.locator('.nav-item[data-tab="run"]').click()
		await expect(page.locator('#run-view')).toBeVisible({ timeout: UI_TIMEOUT })

		// Click create pipeline button
		const createPipelineBtn = page
			.locator('#create-pipeline-btn, #empty-create-pipeline-btn')
			.first()
		await expect(createPipelineBtn).toBeVisible()
		await createPipelineBtn.click()

		// Wait for template picker modal
		await page.waitForSelector('#pipeline-picker-modal', { state: 'visible', timeout: 10_000 })

		// Handle any dialogs (overwrite confirmation)
		page.on('dialog', async (dialog) => {
			console.log(`Dialog: ${dialog.message()}`)
			try {
				await dialog.accept()
			} catch (e) {
				// Dialog may already be handled
				console.log(`Dialog already handled: ${e}`)
			}
		})

		// Click Thalassemia Classifier template
		const thalassemiaCard = page.locator(
			'button.new-pipeline-template-card:has-text("Thalassemia")',
		)
		await expect(thalassemiaCard).toBeVisible()
		await thalassemiaCard.click()

		// Wait for pipeline import to complete
		await page.waitForTimeout(5000)

		// Close picker modal if still open
		const pickerCloseBtn = page.locator(
			'#pipeline-picker-modal button[data-modal-close="pipeline-picker"]',
		)
		if (await pickerCloseBtn.isVisible().catch(() => false)) {
			await pickerCloseBtn.click()
		}

		// Trigger pipelines reload
		await page.evaluate(() => {
			const w = window as any
			if (w.pipelineModule?.loadPipelines) {
				w.pipelineModule.loadPipelines()
			}
		})
		await page.waitForTimeout(2000)

		// Verify pipeline was created
		const pipelinesGrid = page.locator('#pipelines-grid')
		await expect(pipelinesGrid).toContainText(/thalassemia/i, { timeout: 10_000 })
		console.log('Thalassemia pipeline created!')

		// ============================================================
		// Step 3: Select all data and run pipeline
		// ============================================================
		log(logSocket, { event: 'step-3', action: 'run-pipeline' })
		console.log('\n=== Step 3: Select all data and run pipeline ===')

		// Navigate to Data tab
		await page.locator('.nav-item[data-tab="data"]').click()
		await expect(page.locator('#data-view.tab-content.active')).toBeVisible({
			timeout: UI_TIMEOUT,
		})
		await page.waitForTimeout(1000)

		// Select all files
		const selectAllDataFiles = page.locator('#select-all-data-files')
		await expect(selectAllDataFiles).toBeVisible()
		await selectAllDataFiles.check()
		await page.waitForTimeout(500)

		// Click Run Pipeline button
		const runAnalysisBtn = page.locator('#run-analysis-btn')
		await expect(runAnalysisBtn).toBeVisible()
		await expect(runAnalysisBtn).toBeEnabled()
		await runAnalysisBtn.click()

		// Wait for run modal
		const dataRunModal = page.locator('#data-run-modal')
		await expect(dataRunModal).toBeVisible({ timeout: 5000 })

		// Select Thalassemia pipeline
		const thalassemiaOption = dataRunModal.locator('label').filter({ hasText: /thalassemia/i })
		if ((await thalassemiaOption.count()) > 0) {
			await thalassemiaOption.click()
		} else {
			// Fallback: select first pipeline
			const pipelineRadios = dataRunModal.locator('input[type="radio"][name="data-run-pipeline"]')
			if ((await pipelineRadios.count()) > 0) {
				await pipelineRadios.first().check()
			}
		}

		await page.waitForTimeout(500)

		// Click Run button in modal
		const modalRunBtn = dataRunModal.locator('#data-run-run-btn')
		await expect(modalRunBtn).toBeVisible()
		await expect(modalRunBtn).toBeEnabled()
		await modalRunBtn.click()

		// Handle Docker warning modal if Docker is not available (common in CI)
		// Wait a bit for either the modal to close (Docker available) or warning to appear (no Docker)
		const dockerWarningModal = page.locator('#docker-warning-modal')
		try {
			await dockerWarningModal.waitFor({ state: 'visible', timeout: 3000 })
			console.log('Docker warning modal appeared, clicking "Run anyway"...')
			const runAnywayBtn = dockerWarningModal.locator('#docker-run-anyway')
			await runAnywayBtn.click()
		} catch {
			// Docker warning didn't appear - Docker is running, modal should close automatically
			console.log('Docker is available, proceeding...')
		}

		// Wait for modal to close
		await expect(dataRunModal).toBeHidden({ timeout: 30_000 })
		console.log('Pipeline run started!')

		// ============================================================
		// Step 4: Navigate to Runs tab and wait for completion
		// ============================================================
		log(logSocket, { event: 'step-4', action: 'wait-for-completion' })
		console.log('\n=== Step 4: Wait for pipeline run to complete ===')

		// Navigate to Runs tab
		await page.locator('.nav-item[data-tab="runs"]').click()
		await expect(page.locator('#runs-view')).toBeVisible({ timeout: UI_TIMEOUT })

		// Wait for run to appear
		await page.waitForTimeout(2000)

		// Get the latest run from backend
		let latestRun: any = null
		const runs = await backend.invoke('get_pipeline_runs', {})
		if (runs && runs.length > 0) {
			latestRun = runs[0]
			console.log(`Found run: ${latestRun.id} (status: ${latestRun.status})`)
		}

		if (!latestRun) {
			throw new Error('No pipeline runs found')
		}

		// Wait for run to complete
		const { status, run } = await waitForRunCompletion(page, backend, latestRun.id)
		console.log(`Pipeline run completed with status: ${status}`)
		expect(status).toBe('success')

		// Verify success in UI
		const runCards = page.locator('.pipeline-run-card')
		await expect(runCards.first()).toBeVisible()
		await expect(runCards.first()).toContainText(/thalassemia/i)

		// Refresh the UI to see updated status
		await page.reload()
		await waitForAppReady(page, { timeout: 10_000 })
		await page.locator('.nav-item[data-tab="runs"]').click()
		await page.waitForTimeout(2000)

		// Check for success indicator
		const successIndicator = page.locator('.pipeline-run-card .run-status-icon')
		await expect(successIndicator.first()).toBeVisible()

		// ============================================================
		// Step 5: Verify results in SQL Query tab
		// ============================================================
		log(logSocket, { event: 'step-5', action: 'verify-results' })
		console.log('\n=== Step 5: Verify results in SQL Query tab ===')

		// Navigate to SQL tab
		await page.locator('.nav-item[data-tab="sql"]').click()
		await expect(page.locator('#sql-view')).toBeVisible({ timeout: UI_TIMEOUT })

		// Refresh tables
		const refreshTablesBtn = page.locator('#sql-refresh-tables-btn')
		if (await refreshTablesBtn.isVisible().catch(() => false)) {
			await refreshTablesBtn.click()
			await page.waitForTimeout(2000)
		}

		// Look for thalassemia results table in the tables list
		const tablesList = page.locator('#sql-table-list')
		await expect(tablesList).toBeVisible()

		// Wait for tables to load and check for results table
		await page.waitForTimeout(3000)
		const tablesListItems = page.locator('#sql-table-list li')
		const tableCount = await tablesListItems.count()
		console.log(`Found ${tableCount} tables in SQL view`)

		// Look for thalassemia results table
		const thalassemiaResultsTable = page.locator('#sql-table-list li:has-text("thalassemia")')
		const thalassemiaTableCount = await thalassemiaResultsTable.count()
		console.log(`Found ${thalassemiaTableCount} Thalassemia results table(s)`)

		// The test MUST find thalassemia results to verify the pipeline works
		expect(thalassemiaTableCount).toBeGreaterThan(0)
		console.log('✓ Found Thalassemia results table')

		// Click on the results table to select it - this auto-fills a SELECT query
		await thalassemiaResultsTable.first().click()
		await page.waitForTimeout(1000)

		// Click run button to execute the auto-filled query
		const runQueryBtn = page.locator('#sql-run-btn')
		await expect(runQueryBtn).toBeVisible()
		await runQueryBtn.click()
		await page.waitForTimeout(2000)

		// Check for results - this verifies that the overlay_variants.json
		// contains variants that match the synthetic genotype data
		const resultsTable = page.locator('#sql-result-table')
		await expect(resultsTable).toBeVisible({ timeout: 5000 })

		const resultRows = resultsTable.locator('tbody tr')
		const rowCount = await resultRows.count()
		console.log(`Query returned ${rowCount} variant match rows`)

		// CRITICAL: Verify that variant matches were found
		// This confirms the thalassemia RSIDs in overlay_variants.json
		// are being properly detected in the synthetic data
		expect(rowCount).toBeGreaterThan(0)
		console.log('✓ Verified variant matches found in thalassemia results')

		// ============================================================
		// Step 6: Verify Nextflow used bundled Java in logs
		// ============================================================
		log(logSocket, { event: 'step-6', action: 'verify-logs' })
		console.log('\n=== Step 6: Verify Nextflow used bundled Java in logs ===')

		// Get desktop log to verify Java/Nextflow paths
		try {
			const logText = await backend.invoke('get_desktop_log_text', {})
			if (logText) {
				// Check that bundled java is being used
				const bundledJavaPattern = /bundled\/java.*\/bin\/java/
				const hasBundledJava = bundledJavaPattern.test(logText)

				// Check that Nextflow started successfully
				const nextflowStartPattern = /N E X T F L O W.*version/
				const hasNextflowStart = nextflowStartPattern.test(logText)

				// Check for augmented PATH containing bundled paths
				const augmentedPathPattern = /Final augmented PATH.*bundled/
				const hasAugmentedPath = augmentedPathPattern.test(logText)

				console.log(`Log contains bundled Java path: ${hasBundledJava}`)
				console.log(`Log contains Nextflow start: ${hasNextflowStart}`)
				console.log(`Log contains augmented PATH: ${hasAugmentedPath}`)

				// These should all be true for a successful pipeline run
				if (hasNextflowStart) {
					console.log('✓ Nextflow started successfully')
				}

				if (hasBundledJava) {
					console.log('✓ Using bundled Java')
				}

				// Check that external JAVA_HOME was NOT used (we set it to something bad in the test)
				const externalJavaUsed = /JAVA_HOME.*\/bad-java/.test(logText)
				if (externalJavaUsed) {
					console.log('⚠ Warning: External JAVA_HOME was referenced in logs')
				} else {
					console.log('✓ External JAVA_HOME was correctly overridden')
				}

				// Extract and log key pipeline info
				const pipelineLogLines = logText
					.split('\n')
					.filter(
						(line: string) =>
							line.includes('[Pipeline]') || line.includes('nextflow') || line.includes('java'),
					)
					.slice(0, 20)
				if (pipelineLogLines.length > 0) {
					console.log('\nPipeline log excerpt:')
					pipelineLogLines.forEach((line: string) => console.log(`  ${line}`))
				}
			}
		} catch (err) {
			console.log(`Warning: Could not read desktop log: ${err}`)
		}

		// ============================================================
		// Cleanup
		// ============================================================
		console.log('\n=== Test Complete ===')
		log(logSocket, { event: 'test-complete' })

		await backend.close()
		await context.close()
		if (logSocket) {
			logSocket.close()
		}
	})
>>>>>>> f4e4f135
})<|MERGE_RESOLUTION|>--- conflicted
+++ resolved
@@ -2,20 +2,13 @@
  * Pipelines Solo Test
  * Tests the complete pipeline and dataset workflow:
  * 1. Import synthetic genotype data
-<<<<<<< HEAD
  * 2. Create HERC2 pipeline
  * 3. Create dataset with 5 private + 5 mock files
  * 4. Edit dataset and verify files persist
- * 5. Pause for manual interaction (30s)
- * 6. Run pipeline on dataset mock data only
- * 7. Wait for run to complete with success
- * 8. Verify results in SQL Query tab
-=======
- * 2. Create Thalassemia pipeline
- * 3. Select all data and run pipeline
- * 4. Wait for run to complete with success
- * 5. Verify results in SQL Query tab
->>>>>>> f4e4f135
+ * 5. Publish dataset and verify YAML
+ * 6. Edit dataset and remove 1 mock file
+ * 7. Verify republish and changes
+ * 8. Run pipeline on dataset mock data
  *
  * Usage:
  *   ./test-scenario.sh --pipelines-solo
@@ -32,718 +25,144 @@
 const TEST_TIMEOUT = 300_000 // 5 minutes max
 const UI_TIMEOUT = 10_000
 const PIPELINE_RUN_TIMEOUT = 120_000 // 2 minutes for pipeline to complete
-const INTERACTION_PAUSE = 30_000 // 30 seconds for manual interaction
 
 test.describe.configure({ timeout: TEST_TIMEOUT })
 
 interface Backend {
-    invoke: (cmd: string, args?: Record<string, unknown>, timeoutMs?: number) => Promise<any>
-    close: () => Promise<void>
+	invoke: (cmd: string, args?: Record<string, unknown>, timeoutMs?: number) => Promise<any>
+	close: () => Promise<void>
 }
 
 async function connectBackend(port: number): Promise<Backend> {
-    const socket = new WebSocket(`ws://localhost:${port}`)
-    await new Promise<void>((resolve, reject) => {
-        const timeout = setTimeout(
-            () => reject(new Error(`WS connect timeout on port ${port}`)),
-            10_000,
-        )
-        socket.once('open', () => {
-            clearTimeout(timeout)
-            resolve()
-        })
-        socket.once('error', (err) => {
-            clearTimeout(timeout)
-            reject(err)
-        })
-    })
-
-    let nextId = 0
-    const pending = new Map<number, { resolve: (v: any) => void; reject: (e: any) => void }>()
-
-    socket.on('message', (data) => {
-        let parsed: any
-        try {
-            parsed = JSON.parse(data.toString())
-        } catch {
-            return
-        }
-        const entry = pending.get(parsed?.id)
-        if (!entry) return
-        pending.delete(parsed.id)
-        if (parsed.error) entry.reject(new Error(parsed.error))
-        else entry.resolve(parsed.result)
-    })
-
-    function invoke(cmd: string, args: Record<string, unknown> = {}, timeoutMs = 30_000) {
-        const id = ++nextId
-        socket.send(JSON.stringify({ id, cmd, args }))
-        return new Promise<any>((resolve, reject) => {
-            pending.set(id, { resolve, reject })
-            setTimeout(() => {
-                if (!pending.has(id)) return
-                pending.delete(id)
-                reject(new Error(`WS invoke timeout: ${cmd}`))
-            }, timeoutMs)
-        })
-    }
-
-    async function close() {
-        if (socket.readyState !== WebSocket.OPEN) return
-        await new Promise<void>((resolve) => {
-            socket.once('close', () => resolve())
-            socket.close()
-        })
-    }
-
-    return { invoke, close }
+	const socket = new WebSocket(`ws://localhost:${port}`)
+	await new Promise<void>((resolve, reject) => {
+		const timeout = setTimeout(
+			() => reject(new Error(`WS connect timeout on port ${port}`)),
+			10_000,
+		)
+		socket.once('open', () => {
+			clearTimeout(timeout)
+			resolve()
+		})
+		socket.once('error', (err) => {
+			clearTimeout(timeout)
+			reject(err)
+		})
+	})
+
+	let nextId = 0
+	const pending = new Map<number, { resolve: (v: any) => void; reject: (e: any) => void }>()
+
+	socket.on('message', (data) => {
+		let parsed: any
+		try {
+			parsed = JSON.parse(data.toString())
+		} catch {
+			return
+		}
+		const entry = pending.get(parsed?.id)
+		if (!entry) return
+		pending.delete(parsed.id)
+		if (parsed.error) entry.reject(new Error(parsed.error))
+		else entry.resolve(parsed.result)
+	})
+
+	function invoke(cmd: string, args: Record<string, unknown> = {}, timeoutMs = 30_000) {
+		const id = ++nextId
+		socket.send(JSON.stringify({ id, cmd, args }))
+		return new Promise<any>((resolve, reject) => {
+			pending.set(id, { resolve, reject })
+			setTimeout(() => {
+				if (!pending.has(id)) return
+				pending.delete(id)
+				reject(new Error(`WS invoke timeout: ${cmd}`))
+			}, timeoutMs)
+		})
+	}
+
+	async function close() {
+		if (socket.readyState !== WebSocket.OPEN) return
+		await new Promise<void>((resolve) => {
+			socket.once('close', () => resolve())
+			socket.close()
+		})
+	}
+
+	return { invoke, close }
 }
 
 // Helper to wait for pipeline run to complete
 async function waitForRunCompletion(
-    page: Page,
-    backend: Backend,
-    runId: number,
-    timeoutMs: number = PIPELINE_RUN_TIMEOUT,
+	page: Page,
+	backend: Backend,
+	runId: number,
+	timeoutMs: number = PIPELINE_RUN_TIMEOUT,
 ): Promise<{ status: string; run: any }> {
-    const startTime = Date.now()
-    let lastStatus = 'unknown'
-
-    while (Date.now() - startTime < timeoutMs) {
-        try {
-            const runs = await backend.invoke('get_pipeline_runs', {})
-            const run = runs.find((r: any) => r.id === runId)
-            if (run) {
-                lastStatus = run.status
-                console.log(`Run ${runId} status: ${lastStatus}`)
-
-                if (run.status === 'success' || run.status === 'failed' || run.status === 'error') {
-                    return { status: run.status, run }
-                }
-            }
-        } catch (e) {
-            console.log(`Error checking run status: ${e}`)
-        }
-
-        await page.waitForTimeout(2000)
-    }
-
-    throw new Error(`Pipeline run timed out after ${timeoutMs}ms. Last status: ${lastStatus}`)
+	const startTime = Date.now()
+	let lastStatus = 'unknown'
+
+	while (Date.now() - startTime < timeoutMs) {
+		try {
+			const runs = await backend.invoke('get_pipeline_runs', {})
+			const run = runs.find((r: any) => r.id === runId)
+			if (run) {
+				lastStatus = run.status
+				console.log(`Run ${runId} status: ${lastStatus}`)
+
+				if (run.status === 'success' || run.status === 'failed' || run.status === 'error') {
+					return { status: run.status, run }
+				}
+			}
+		} catch (e) {
+			console.log(`Error checking run status: ${e}`)
+		}
+
+		await page.waitForTimeout(2000)
+	}
+
+	throw new Error(`Pipeline run timed out after ${timeoutMs}ms. Last status: ${lastStatus}`)
 }
 
 test.describe('Pipelines Solo @pipelines-solo', () => {
-<<<<<<< HEAD
-    test('import data, create dataset, run pipeline on mock data', async ({ browser }) => {
-        const wsPort = Number.parseInt(process.env.DEV_WS_BRIDGE_PORT_BASE || '3333', 10)
-        const email = process.env.TEST_EMAIL || 'client1@sandbox.local'
-        const syntheticDataDir =
-            process.env.SYNTHETIC_DATA_DIR || path.join(process.cwd(), 'test-data', 'synthetic-genotypes')
-
-        console.log('Setting up pipelines solo test')
-        console.log(`Client: ${email} (port ${wsPort})`)
-        console.log(`Synthetic data dir: ${syntheticDataDir}`)
-
-        // Verify synthetic data exists
-        if (!fs.existsSync(syntheticDataDir)) {
-            throw new Error(`Synthetic data directory not found: ${syntheticDataDir}`)
-        }
-        // Files are in subdirectories (e.g., 101526/101526_X_X_GSAv3-DTC_GRCh38-01-26-2025.txt)
-        const subdirs = fs.readdirSync(syntheticDataDir).filter((d) => {
-            const fullPath = path.join(syntheticDataDir, d)
-            return fs.statSync(fullPath).isDirectory()
-        })
-        const syntheticFiles: string[] = []
-        for (const subdir of subdirs) {
-            const subdirPath = path.join(syntheticDataDir, subdir)
-            const files = fs
-                .readdirSync(subdirPath)
-                .filter((f) => f.endsWith('.txt') || f.endsWith('.csv'))
-            for (const file of files) {
-                syntheticFiles.push(path.join(subdirPath, file))
-            }
-        }
-        console.log(`Found ${syntheticFiles.length} synthetic genotype files`)
-        expect(syntheticFiles.length).toBeGreaterThan(0)
-
-        const logSocket = await ensureLogSocket()
-
-        // Create browser context and page
-        const context = await browser.newContext()
-        const page = await context.newPage()
-
-        // Log browser console errors
-        page.on('console', (msg) => {
-            if (msg.type() === 'error') {
-                console.log(`[Browser Error] ${msg.text()}`)
-            }
-        })
-
-        await setWsPort(page, wsPort)
-        const backend = await connectBackend(wsPort)
-
-        try {
-            // Navigate and complete onboarding if needed
-            await page.goto(`http://localhost:${process.env.UI_PORT || '8082'}?ws=${wsPort}&real=1`)
-            await waitForAppReady(page, { timeout: 10_000 })
-
-            const isOnboarded = await backend.invoke('check_is_onboarded')
-            if (!isOnboarded) {
-                await completeOnboarding(page, email, logSocket)
-            }
-
-            // ============================================================
-            // Step 1: Import synthetic data
-            // ============================================================
-            log(logSocket, { event: 'step-1', action: 'import-data' })
-            console.log('\n=== Step 1: Import synthetic data ===')
-
-            // Navigate to Data tab
-            await page.locator('.nav-item[data-tab="data"]').click()
-            await expect(page.locator('#data-view.tab-content.active')).toBeVisible({
-                timeout: UI_TIMEOUT,
-            })
-
-            // Click import button
-            const importBtn = page.locator('#open-import-modal-btn')
-            await expect(importBtn).toBeVisible()
-            await importBtn.click()
-
-            // Wait for import modal
-            const importModal = page.locator('#import-modal')
-            await expect(importModal).not.toHaveAttribute('hidden')
-
-            // Use backend to set the folder path directly
-            await page.evaluate((folderPath) => {
-                const w = window as any
-                w.__TEST_SELECT_FOLDER__ = () => folderPath
-            }, syntheticDataDir)
-
-            // Click folder dropzone
-            const folderDropzone = page.locator('#folder-dropzone')
-            await expect(folderDropzone).toBeVisible()
-            await folderDropzone.click()
-
-            // Wait for file types section
-            await page.waitForTimeout(1000)
-            const fileTypeSection = page.locator('#file-types-section')
-            await expect(fileTypeSection).toBeVisible({ timeout: 10_000 })
-
-            // Select .txt files
-            const txtCheckbox = page.locator('.file-type-checkbox input[value=".txt"]')
-            if ((await txtCheckbox.count()) > 0) {
-                await txtCheckbox.check()
-            }
-
-            // Wait for files to load
-            await page.waitForTimeout(2000)
-
-            // Wait for pattern suggestions
-            const patternSection = page.locator('#pattern-detection-section')
-            if (await patternSection.isVisible().catch(() => false)) {
-                const patternSuggestions = page.locator('.pattern-suggestion')
-                if ((await patternSuggestions.count()) > 0) {
-                    await patternSuggestions.first().click()
-                }
-            }
-
-            // Select all files
-            const selectAllFiles = page.locator('#select-all-files')
-            if ((await selectAllFiles.count()) > 0) {
-                await selectAllFiles.check()
-            }
-
-            // Click Continue to review
-            const continueBtn = page.locator('#import-continue-btn')
-            await expect(continueBtn).toBeEnabled({ timeout: 10_000 })
-            await continueBtn.click()
-
-            // Wait for review view
-            const reviewView = page.locator('#import-modal-review')
-            await expect(reviewView).toBeVisible({ timeout: 10_000 })
-
-            // Wait for file type detection
-            const detectionProgress = page.locator('#detection-progress')
-            if (await detectionProgress.isVisible().catch(() => false)) {
-                await expect(detectionProgress).toBeHidden({ timeout: 30_000 })
-            }
-
-            // Click Import button
-            const reviewImportBtn = page.locator('#review-import-btn')
-            await expect(reviewImportBtn).toBeVisible()
-            await reviewImportBtn.click()
-
-            // Wait for modal to close
-            await expect(importModal).toHaveAttribute('hidden', '', { timeout: 30_000 })
-
-            // Verify files are imported
-            await page.waitForTimeout(2000)
-            const dataTable = page.locator('#files-table-body tr, .file-row')
-            const importedCount = await dataTable.count()
-            console.log(`Imported ${importedCount} files`)
-            expect(importedCount).toBeGreaterThan(0)
-
-            // ============================================================
-            // Step 2: Create HERC2 Pipeline
-            // ============================================================
-            log(logSocket, { event: 'step-2', action: 'create-pipeline' })
-            console.log('\n=== Step 2: Create HERC2 Pipeline ===')
-
-            // Navigate to Pipelines tab
-            await page.locator('.nav-item[data-tab="run"]').click()
-            await expect(page.locator('#run-view')).toBeVisible({ timeout: UI_TIMEOUT })
-
-            // Click create pipeline button
-            const createPipelineBtn = page
-                .locator('#create-pipeline-btn, #empty-create-pipeline-btn')
-                .first()
-            await expect(createPipelineBtn).toBeVisible()
-            await createPipelineBtn.click()
-
-            // Wait for template picker modal
-            await page.waitForSelector('#pipeline-picker-modal', { state: 'visible', timeout: 10_000 })
-
-            // Handle any dialogs (overwrite confirmation)
-            page.on('dialog', async (dialog) => {
-                console.log(`Dialog: ${dialog.message()}`)
-                try {
-                    await dialog.accept()
-                } catch (e) {
-                    console.log(`Dialog already handled: ${e}`)
-                }
-            })
-
-            // Click HERC2 Classifier template
-            const herc2Card = page.locator('button.new-pipeline-template-card:has-text("HERC2")')
-            await expect(herc2Card).toBeVisible()
-            await herc2Card.click()
-
-            // Wait for import modal to appear and then disappear (import complete)
-            const pipelineImportModal = page.locator('.modal-overlay:has-text("Importing")')
-            await expect(pipelineImportModal)
-                .toBeVisible({ timeout: 5000 })
-                .catch(() => {})
-            // Wait for import to complete - modal disappears
-            await expect(pipelineImportModal).toBeHidden({ timeout: 60_000 })
-            console.log('Pipeline import completed!')
-
-            // Close picker modal if still open
-            const pickerCloseBtn = page.locator(
-                '#pipeline-picker-modal button[data-modal-close="pipeline-picker"]',
-            )
-            if (await pickerCloseBtn.isVisible().catch(() => false)) {
-                await pickerCloseBtn.click()
-            }
-
-            // Trigger pipelines reload
-            await page.evaluate(() => {
-                const w = window as any
-                if (w.pipelineModule?.loadPipelines) {
-                    w.pipelineModule.loadPipelines()
-                }
-            })
-            await page.waitForTimeout(2000)
-
-            // Verify pipeline was created
-            const pipelinesGrid = page.locator('#pipelines-grid')
-            await expect(pipelinesGrid).toContainText(/HERC2/i, { timeout: 10_000 })
-            console.log('HERC2 pipeline created!')
-
-            // ============================================================
-            // Step 3: Create dataset with paired assets (5 private + 5 mock)
-            // ============================================================
-            log(logSocket, { event: 'step-3', action: 'create-dataset' })
-            console.log('\n=== Step 3: Create dataset with 5 private + 5 mock files ===')
-
-            // Navigate to Data tab
-            await page.locator('.nav-item[data-tab="data"]').click()
-            await expect(page.locator('#data-view.tab-content.active')).toBeVisible({
-                timeout: UI_TIMEOUT,
-            })
-            await page.waitForTimeout(1000)
-
-            // Switch to Datasets view
-            const datasetsToggle = page.locator('#data-view-toggle .pill-button[data-view="datasets"]')
-            await expect(datasetsToggle).toBeVisible()
-            await datasetsToggle.click()
-            await page.waitForTimeout(500)
-
-            // Click New Dataset button
-            const newDatasetBtn = page.locator('#new-dataset-btn')
-            await expect(newDatasetBtn).toBeVisible()
-            await newDatasetBtn.click()
-
-            // Wait for dataset editor to open
-            const datasetEditor = page.locator('#dataset-editor-section')
-            await expect(datasetEditor).toBeVisible({ timeout: 5000 })
-
-            // Fill in dataset name
-            const datasetNameInput = page.locator('#dataset-form-name')
-            await datasetNameInput.fill('test_genotype_dataset')
-
-            // Fill in description
-            const datasetDescInput = page.locator('#dataset-form-description')
-            await datasetDescInput.fill('Test dataset with 5 private and 5 mock files')
-
-            // Click "Add Asset" to add the first asset row
-            const addAssetBtn = page.locator('#dataset-add-asset')
-            await expect(addAssetBtn).toBeVisible()
-            await addAssetBtn.click()
-            await page.waitForTimeout(300)
-
-            // Switch to File List mode (for multiple files per asset)
-            const assetRow = page.locator('#dataset-assets-list .asset-row').first()
-            await expect(assetRow).toBeVisible({ timeout: 3000 })
-            const fileListModeBtn = assetRow.locator('.pill-button[data-mode="list"]')
-            await fileListModeBtn.click()
-            await page.waitForTimeout(300)
-
-            // Add 5 files to Private side using file picker
-            console.log('Adding 5 files to Private side...')
-            const privateExistingFilesBtn = assetRow.locator('.asset-side.private .btn-existing-files')
-            await expect(privateExistingFilesBtn).toBeVisible()
-            await privateExistingFilesBtn.click()
-
-            // Wait for file picker modal
-            const filePickerModal = page.locator('#file-picker-modal')
-            await expect(filePickerModal).toBeVisible({ timeout: 5000 })
-
-            // Select first 5 files for private
-            let filePickerCheckboxes = filePickerModal.locator('.file-picker-checkbox')
-            let checkboxCount = await filePickerCheckboxes.count()
-            console.log(`File picker shows ${checkboxCount} files`)
-            expect(checkboxCount).toBeGreaterThanOrEqual(10) // Need at least 10 files
-
-            for (let i = 0; i < 5; i++) {
-                await filePickerCheckboxes.nth(i).check()
-            }
-
-            // Click "Add Selected" button
-            const addSelectedBtn = page.locator('#file-picker-add')
-            await expect(addSelectedBtn).toBeVisible()
-            await addSelectedBtn.click()
-            await expect(filePickerModal).toBeHidden({ timeout: 3000 })
-            await page.waitForTimeout(500)
-
-            // Verify 5 files added to private side
-            const privateFileItems = assetRow.locator('.asset-side.private .file-item')
-            const privateCount = await privateFileItems.count()
-            console.log(`Private side has ${privateCount} files`)
-            expect(privateCount).toBe(5)
-
-            // Add 5 different files to Mock side
-            console.log('Adding 5 files to Mock side...')
-            const mockExistingFilesBtn = assetRow.locator('.asset-side.mock .btn-existing-files')
-            await expect(mockExistingFilesBtn).toBeVisible()
-            await mockExistingFilesBtn.click()
-
-            await expect(filePickerModal).toBeVisible({ timeout: 5000 })
-
-            // Select files 6-10 for mock (different from private)
-            filePickerCheckboxes = filePickerModal.locator('.file-picker-checkbox')
-            for (let i = 5; i < 10; i++) {
-                await filePickerCheckboxes.nth(i).check()
-            }
-
-            await addSelectedBtn.click()
-            await expect(filePickerModal).toBeHidden({ timeout: 3000 })
-            await page.waitForTimeout(500)
-
-            // Verify 5 files added to mock side
-            const mockFileItems = assetRow.locator('.asset-side.mock .file-item')
-            const mockCount = await mockFileItems.count()
-            console.log(`Mock side has ${mockCount} files`)
-            expect(mockCount).toBe(5)
-
-            // Save the dataset
-            const saveDatasetBtn = page.locator('#dataset-editor-save')
-            await expect(saveDatasetBtn).toBeVisible()
-            await saveDatasetBtn.click()
-
-            // Wait for editor to close
-            await expect(datasetEditor).toBeHidden({ timeout: 5000 })
-            console.log('Dataset saved!')
-
-            // Verify dataset was created
-            const datasetsGrid = page.locator('#datasets-grid')
-            await expect(datasetsGrid).toBeVisible()
-            await expect(datasetsGrid).toContainText('test_genotype_dataset', { timeout: 5000 })
-            console.log('Dataset created successfully!')
-
-            // Verify via backend
-            const datasetsFromBackend = await backend.invoke('list_datasets_with_assets', {})
-            const ourDataset = datasetsFromBackend.find(
-                (d: any) => d.dataset?.name === 'test_genotype_dataset',
-            )
-            expect(ourDataset).toBeTruthy()
-            console.log(`Dataset has ${ourDataset?.assets?.length || 0} assets`)
-
-            // ============================================================
-            // Step 4: Edit dataset and verify files persist
-            // ============================================================
-            log(logSocket, { event: 'step-4', action: 'edit-dataset' })
-            console.log('\n=== Step 4: Edit dataset and verify files persist ===')
-
-            // Click the dataset card to edit it
-            const datasetCard = datasetsGrid
-                .locator('.dataset-card')
-                .filter({ hasText: 'test_genotype_dataset' })
-            await expect(datasetCard).toBeVisible()
-            await datasetCard.click()
-
-            // Wait for editor to open
-            await expect(datasetEditor).toBeVisible({ timeout: 5000 })
-            await page.waitForTimeout(1000) // Allow time for data to load
-
-            // Verify the asset row is in list mode
-            const editAssetRow = page.locator('#dataset-assets-list .asset-row').first()
-            await expect(editAssetRow).toBeVisible({ timeout: 3000 })
-
-            // Verify private files are still there (5 files)
-            const editPrivateFiles = editAssetRow.locator('.asset-side.private .file-item')
-            const editPrivateCount = await editPrivateFiles.count()
-            console.log(`After edit - Private side has ${editPrivateCount} files`)
-            expect(editPrivateCount).toBe(5)
-
-            // Verify mock files are still there (5 files)
-            const editMockFiles = editAssetRow.locator('.asset-side.mock .file-item')
-            const editMockCount = await editMockFiles.count()
-            console.log(`After edit - Mock side has ${editMockCount} files`)
-            expect(editMockCount).toBe(5)
-
-            console.log('Dataset edit test PASSED - files persist correctly!')
-
-            // Close the editor
-            const cancelBtn = page.locator('#dataset-editor-cancel')
-            await cancelBtn.click()
-            await expect(datasetEditor).toBeHidden({ timeout: 3000 })
-
-            // ============================================================
-            // Step 5: Publish dataset and verify YAML
-            // ============================================================
-            log(logSocket, { event: 'step-5', action: 'publish-dataset' })
-            console.log('\n=== Step 5: Publish dataset and verify YAML ===')
-
-            // Find the dataset card and click publish
-            const datasetCardForPublish = page
-                .locator('#datasets-grid .dataset-card')
-                .filter({ hasText: 'test_genotype_dataset' })
-            await expect(datasetCardForPublish).toBeVisible()
-
-            const publishBtn = datasetCardForPublish.locator('.btn-publish, button:has-text("Publish")')
-            await expect(publishBtn).toBeVisible({ timeout: 5000 })
-            await publishBtn.click()
-
-            // Wait for publish to complete
-            await page.waitForTimeout(3000)
-            console.log('Dataset published!')
-
-            // Get the datasite path from backend
-            const yamlRelPath = 'public/biovault/datasets/test_genotype_dataset/dataset.yaml'
-            const yamlPath = await backend.invoke('resolve_dataset_path', { dirPath: yamlRelPath })
-            console.log('YAML path:', yamlPath)
-            const yamlContent = fs.readFileSync(yamlPath, 'utf-8')
-            console.log('Published YAML content:')
-            console.log(yamlContent.substring(0, 1000) + '...')
-
-            // Check that private doesn't have entries
-            expect(yamlContent).not.toContain('db_file_id')
-            expect(yamlContent).not.toContain('file_path: /Users')
-            console.log('✓ YAML verified - no private entries exposed!')
-
-            // ============================================================
-            // Step 6: Edit dataset and remove 1 mock file
-            // ============================================================
-            log(logSocket, { event: 'step-6', action: 'edit-remove-file' })
-            console.log('\n=== Step 6: Edit dataset and remove 1 mock file ===')
-
-            // Click edit on the dataset card
-            const editBtn2 = datasetCardForPublish.locator('.dataset-action-btn[title="Edit dataset"]')
-            await editBtn2.click()
-            await expect(datasetEditor).toBeVisible({ timeout: 5000 })
-            await page.waitForTimeout(1000)
-
-            // Wait for assets to load and scroll to make them visible
-            const assetsList = page.locator('#dataset-assets-list')
-            await expect(assetsList).toBeVisible({ timeout: 10000 })
-            await assetsList.scrollIntoViewIfNeeded()
-            await page.waitForTimeout(500)
-
-            // Find and remove the first mock file
-            const mockFilesForRemoval = page.locator(
-                '#dataset-assets-list .asset-row .asset-side.mock .file-item',
-            )
-            const mockFileCountBefore = await mockFilesForRemoval.count()
-            console.log(`Mock files before removal: ${mockFileCountBefore}`)
-
-            // Click the remove button on the first mock file
-            const firstMockFile = mockFilesForRemoval.first()
-            await firstMockFile.scrollIntoViewIfNeeded()
-            const removeBtn = firstMockFile.locator('.remove-file, .remove-single-file')
-            await expect(removeBtn).toBeVisible({ timeout: 5000 })
-            await removeBtn.click()
-            await page.waitForTimeout(500)
-
-            // Verify one file was removed
-            const mockFileCountAfter = await mockFilesForRemoval.count()
-            console.log(`Mock files after removal: ${mockFileCountAfter}`)
-            expect(mockFileCountAfter).toBe(mockFileCountBefore - 1)
-
-            // Save the dataset
-            const saveBtn2 = page.locator('#dataset-editor-save')
-            await saveBtn2.click()
-            await page.waitForTimeout(2000)
-            console.log('Dataset saved with 1 mock file removed!')
-
-            // ============================================================
-            // Step 7: Verify republish happened and changes are correct
-            // ============================================================
-            log(logSocket, { event: 'step-7', action: 'verify-republish' })
-            console.log('\n=== Step 7: Verify republish and changes ===')
-
-            // Save automatically republishes if dataset was already published
-            // Wait for the auto-republish to complete
-            await page.waitForTimeout(3000)
-            console.log('Dataset auto-republished on save!')
-
-            // Verify the updated YAML
-            const yamlContent2 = fs.readFileSync(yamlPath, 'utf-8')
-
-            // Check that we have 4 mock entries now
-            const mockEntryMatches = yamlContent2.match(/participant_id:/g)
-            const mockEntryCount = mockEntryMatches ? mockEntryMatches.length : 0
-            console.log(`Mock entries in YAML: ${mockEntryCount}`)
-            // Should have 4 mock entries (after removing 1)
-            expect(mockEntryCount).toBe(4)
-
-            // Verify CSV has correct number of entries
-            const csvRelPath = 'public/biovault/datasets/test_genotype_dataset/assets/asset_1.csv'
-            const csvPath = await backend.invoke('resolve_dataset_path', { dirPath: csvRelPath })
-            console.log('CSV path:', csvPath)
-            if (fs.existsSync(csvPath)) {
-                const csvContent = fs.readFileSync(csvPath, 'utf-8')
-                const csvLines = csvContent.trim().split('\n')
-                console.log(`CSV has ${csvLines.length} lines (including header)`)
-                expect(csvLines.length).toBe(5) // header + 4 data rows
-            }
-
-            console.log('✓ Republish verified - changes reflected correctly!')
-
-            // ============================================================
-            // Step 8: Run pipeline on dataset mock data
-            // ============================================================
-            log(logSocket, { event: 'step-8', action: 'run-pipeline-mock' })
-            console.log('\n=== Step 8: Run pipeline on dataset mock data ===')
-
-            // Navigate back to datasets if needed
-            await page.locator('.nav-item[data-tab="data"]').click()
-            await expect(page.locator('#data-view.tab-content.active')).toBeVisible({
-                timeout: UI_TIMEOUT,
-            })
-            await page.waitForTimeout(500)
-
-            // Make sure datasets view is selected
-            const datasetsToggle3 = page.locator('#data-view-toggle .pill-button[data-view="datasets"]')
-            if (!(await datasetsToggle3.evaluate((el) => el.classList.contains('active')))) {
-                await datasetsToggle3.click()
-                await page.waitForTimeout(500)
-            }
-
-            // Click "Run Pipeline" button on the dataset card
-            const datasetCard3 = page
-                .locator('#datasets-grid .dataset-card')
-                .filter({ hasText: 'test_genotype_dataset' })
-            await expect(datasetCard3).toBeVisible()
-
-            const runPipelineBtn = datasetCard3.locator('.btn-run-pipeline')
-            await expect(runPipelineBtn).toBeVisible()
-            await runPipelineBtn.click()
-
-            // Wait for run pipeline modal
-            const runPipelineModal = page.locator('#run-pipeline-modal')
-            await expect(runPipelineModal).toBeVisible({ timeout: 5000 })
-
-            // Select "Mock Data" option
-            const mockDataOption = runPipelineModal.locator(
-                'input[name="pipeline-data-type"][value="mock"]',
-            )
-            await mockDataOption.check()
-
-            // Click "Run Pipeline" button in modal
-            const runPipelineConfirmBtn = runPipelineModal.locator('#run-pipeline-confirm')
-            await expect(runPipelineConfirmBtn).toBeVisible()
-            await runPipelineConfirmBtn.click()
-
-            // Wait for modal to close - this triggers navigation to pipelines
-            await expect(runPipelineModal).toBeHidden({ timeout: 5000 })
-            console.log('Pipeline run modal closed, navigating to pipelines...')
-
-            // Wait for pipelines tab to be active and modal to appear
-            await page.waitForTimeout(2000)
-
-            // The openRunPipelineWithDataset function should show the data run modal
-            // Look for the data-run modal or the pipeline selection
-            const dataRunModal = page.locator('#data-run-modal, .data-run-modal')
-            if (await dataRunModal.isVisible({ timeout: 3000 }).catch(() => false)) {
-                console.log('Data run modal visible, selecting HERC2 pipeline...')
-                // Click on HERC2 pipeline option
-                const herc2Option = dataRunModal.locator('text=HERC2')
-                if (await herc2Option.isVisible().catch(() => false)) {
-                    await herc2Option.click()
-                    await page.waitForTimeout(1000)
-                }
-            }
-
-            // Check if we're on pipelines view and a run has started
-            await page.waitForTimeout(3000)
-
-            // Get pipeline runs
-            const runs = await backend.invoke('get_pipeline_runs', {})
-            if (runs && runs.length > 0) {
-                const latestRun = runs[0]
-                console.log(`Pipeline run started: ${latestRun.id} (status: ${latestRun.status})`)
-
-                // Wait for run to complete
-                const { status } = await waitForRunCompletion(page, backend, latestRun.id)
-                console.log(`Pipeline run completed with status: ${status}`)
-            } else {
-                console.log('No pipeline run started yet - this may require manual pipeline selection')
-            }
-
-            console.log('\n=== TEST COMPLETED SUCCESSFULLY ===')
-        } finally {
-            await backend.close()
-            await context.close()
-        }
-    })
-=======
-	test('import data, create Thalassemia pipeline, run and verify results', async ({ browser }) => {
+	test('import data, create dataset, run pipeline on mock data', async ({ browser }) => {
 		const wsPort = Number.parseInt(process.env.DEV_WS_BRIDGE_PORT_BASE || '3333', 10)
-		const email = process.env.CLIENT1_EMAIL || 'client1@sandbox.local'
-		const syntheticDataDir = process.env.SYNTHETIC_DATA_DIR || ''
-
-		console.log(`Setting up pipelines solo test`)
+		const email = process.env.TEST_EMAIL || 'client1@sandbox.local'
+		const syntheticDataDir =
+			process.env.SYNTHETIC_DATA_DIR || path.join(process.cwd(), 'test-data', 'synthetic-genotypes')
+
+		console.log('Setting up pipelines solo test')
 		console.log(`Client: ${email} (port ${wsPort})`)
 		console.log(`Synthetic data dir: ${syntheticDataDir}`)
 
-		if (!syntheticDataDir || !fs.existsSync(syntheticDataDir)) {
-			throw new Error(`SYNTHETIC_DATA_DIR not set or directory does not exist: ${syntheticDataDir}`)
+		// Verify synthetic data exists
+		if (!fs.existsSync(syntheticDataDir)) {
+			throw new Error(`Synthetic data directory not found: ${syntheticDataDir}`)
 		}
-
-		// Count synthetic files
-		const syntheticFiles = fs
-			.readdirSync(syntheticDataDir, { withFileTypes: true })
-			.filter((d) => d.isDirectory())
-			.flatMap((d) => {
-				const subDir = path.join(syntheticDataDir, d.name)
-				return fs.readdirSync(subDir).filter((f) => f.endsWith('.txt'))
-			})
+		// Files are in subdirectories (e.g., 101526/101526_X_X_GSAv3-DTC_GRCh38-01-26-2025.txt)
+		const subdirs = fs.readdirSync(syntheticDataDir).filter((d) => {
+			const fullPath = path.join(syntheticDataDir, d)
+			return fs.statSync(fullPath).isDirectory()
+		})
+		const syntheticFiles: string[] = []
+		for (const subdir of subdirs) {
+			const subdirPath = path.join(syntheticDataDir, subdir)
+			const files = fs
+				.readdirSync(subdirPath)
+				.filter((f) => f.endsWith('.txt') || f.endsWith('.csv'))
+			for (const file of files) {
+				syntheticFiles.push(path.join(subdirPath, file))
+			}
+		}
 		console.log(`Found ${syntheticFiles.length} synthetic genotype files`)
+		expect(syntheticFiles.length).toBeGreaterThan(0)
 
 		const logSocket = await ensureLogSocket()
+
+		// Create browser context and page
 		const context = await browser.newContext()
 		const page = await context.newPage()
 
-		// Monitor console for errors
+		// Log browser console errors
 		page.on('console', (msg) => {
 			if (msg.type() === 'error') {
 				console.log(`[Browser Error] ${msg.text()}`)
@@ -753,416 +172,538 @@
 		await setWsPort(page, wsPort)
 		const backend = await connectBackend(wsPort)
 
-		const baseUrl = process.env.UI_BASE_URL || 'http://localhost:8082'
-		await page.goto(baseUrl)
-
-		// Check if onboarding is needed
-		const isOnboarded = await backend.invoke('check_is_onboarded')
-		if (!isOnboarded) {
-			log(logSocket, { event: 'onboarding-required' })
-			await completeOnboarding(page, email, logSocket)
-		} else {
+		try {
+			// Navigate and complete onboarding if needed
+			await page.goto(`http://localhost:${process.env.UI_PORT || '8082'}?ws=${wsPort}&real=1`)
 			await waitForAppReady(page, { timeout: 10_000 })
-		}
-
-		// ============================================================
-		// Step 1: Import synthetic data
-		// ============================================================
-		log(logSocket, { event: 'step-1', action: 'import-data' })
-		console.log('\n=== Step 1: Import synthetic data ===')
-
-		// Navigate to Data tab
-		await page.locator('.nav-item[data-tab="data"]').click()
-		await expect(page.locator('#data-view.tab-content.active')).toBeVisible({
-			timeout: UI_TIMEOUT,
-		})
-
-		// Click import button
-		const importBtn = page.locator('#open-import-modal-btn')
-		await expect(importBtn).toBeVisible()
-		await importBtn.click()
-
-		// Wait for import modal
-		const importModal = page.locator('#import-modal')
-		await expect(importModal).not.toHaveAttribute('hidden')
-
-		// Use backend to set the folder path directly (simulates folder selection)
-		// The UI needs the folder path injected since we can't use native file dialogs
-		await page.evaluate((folderPath) => {
-			const w = window as any
-			w.__TEST_SELECT_FOLDER__ = () => folderPath
-		}, syntheticDataDir)
-
-		// Click folder dropzone
-		const folderDropzone = page.locator('#folder-dropzone')
-		await expect(folderDropzone).toBeVisible()
-		await folderDropzone.click()
-
-		// Wait for file types section
-		await page.waitForTimeout(1000)
-		const fileTypeSection = page.locator('#file-types-section')
-		await expect(fileTypeSection).toBeVisible({ timeout: 10_000 })
-
-		// Select .txt files
-		const txtCheckbox = page.locator('.file-type-checkbox input[value=".txt"]')
-		if ((await txtCheckbox.count()) > 0) {
-			await txtCheckbox.check()
-		}
-
-		// Wait for files to load
-		await page.waitForTimeout(2000)
-
-		// Wait for pattern suggestions
-		const patternSection = page.locator('#pattern-detection-section')
-		if (await patternSection.isVisible().catch(() => false)) {
-			const patternSuggestions = page.locator('.pattern-suggestion')
-			if ((await patternSuggestions.count()) > 0) {
-				await patternSuggestions.first().click()
-			}
-		}
-
-		// Select all files
-		const selectAllFiles = page.locator('#select-all-files')
-		if ((await selectAllFiles.count()) > 0) {
-			await selectAllFiles.check()
-		}
-
-		// Click Continue to review
-		const continueBtn = page.locator('#import-continue-btn')
-		await expect(continueBtn).toBeEnabled({ timeout: 10_000 })
-		await continueBtn.click()
-
-		// Wait for review view
-		const reviewView = page.locator('#import-modal-review')
-		await expect(reviewView).toBeVisible({ timeout: 10_000 })
-
-		// Wait for file type detection
-		const detectionProgress = page.locator('#detection-progress')
-		if (await detectionProgress.isVisible().catch(() => false)) {
-			await expect(detectionProgress).toBeHidden({ timeout: 30_000 })
-		}
-
-		// Click Import button
-		const reviewImportBtn = page.locator('#review-import-btn')
-		await expect(reviewImportBtn).toBeVisible()
-		await reviewImportBtn.click()
-
-		// Wait for modal to close
-		await expect(importModal).toHaveAttribute('hidden', '', { timeout: 30_000 })
-
-		// Verify files are imported
-		await page.waitForTimeout(2000)
-		const dataTable = page.locator('#files-table-body tr, .file-row')
-		const importedCount = await dataTable.count()
-		console.log(`Imported ${importedCount} files`)
-		expect(importedCount).toBeGreaterThan(0)
-
-		// ============================================================
-		// Step 2: Create Thalassemia Pipeline
-		// ============================================================
-		log(logSocket, { event: 'step-2', action: 'create-pipeline' })
-		console.log('\n=== Step 2: Create Thalassemia Pipeline ===')
-
-		// Navigate to Pipelines tab
-		await page.locator('.nav-item[data-tab="run"]').click()
-		await expect(page.locator('#run-view')).toBeVisible({ timeout: UI_TIMEOUT })
-
-		// Click create pipeline button
-		const createPipelineBtn = page
-			.locator('#create-pipeline-btn, #empty-create-pipeline-btn')
-			.first()
-		await expect(createPipelineBtn).toBeVisible()
-		await createPipelineBtn.click()
-
-		// Wait for template picker modal
-		await page.waitForSelector('#pipeline-picker-modal', { state: 'visible', timeout: 10_000 })
-
-		// Handle any dialogs (overwrite confirmation)
-		page.on('dialog', async (dialog) => {
-			console.log(`Dialog: ${dialog.message()}`)
-			try {
-				await dialog.accept()
-			} catch (e) {
-				// Dialog may already be handled
-				console.log(`Dialog already handled: ${e}`)
-			}
-		})
-
-		// Click Thalassemia Classifier template
-		const thalassemiaCard = page.locator(
-			'button.new-pipeline-template-card:has-text("Thalassemia")',
-		)
-		await expect(thalassemiaCard).toBeVisible()
-		await thalassemiaCard.click()
-
-		// Wait for pipeline import to complete
-		await page.waitForTimeout(5000)
-
-		// Close picker modal if still open
-		const pickerCloseBtn = page.locator(
-			'#pipeline-picker-modal button[data-modal-close="pipeline-picker"]',
-		)
-		if (await pickerCloseBtn.isVisible().catch(() => false)) {
-			await pickerCloseBtn.click()
-		}
-
-		// Trigger pipelines reload
-		await page.evaluate(() => {
-			const w = window as any
-			if (w.pipelineModule?.loadPipelines) {
-				w.pipelineModule.loadPipelines()
-			}
-		})
-		await page.waitForTimeout(2000)
-
-		// Verify pipeline was created
-		const pipelinesGrid = page.locator('#pipelines-grid')
-		await expect(pipelinesGrid).toContainText(/thalassemia/i, { timeout: 10_000 })
-		console.log('Thalassemia pipeline created!')
-
-		// ============================================================
-		// Step 3: Select all data and run pipeline
-		// ============================================================
-		log(logSocket, { event: 'step-3', action: 'run-pipeline' })
-		console.log('\n=== Step 3: Select all data and run pipeline ===')
-
-		// Navigate to Data tab
-		await page.locator('.nav-item[data-tab="data"]').click()
-		await expect(page.locator('#data-view.tab-content.active')).toBeVisible({
-			timeout: UI_TIMEOUT,
-		})
-		await page.waitForTimeout(1000)
-
-		// Select all files
-		const selectAllDataFiles = page.locator('#select-all-data-files')
-		await expect(selectAllDataFiles).toBeVisible()
-		await selectAllDataFiles.check()
-		await page.waitForTimeout(500)
-
-		// Click Run Pipeline button
-		const runAnalysisBtn = page.locator('#run-analysis-btn')
-		await expect(runAnalysisBtn).toBeVisible()
-		await expect(runAnalysisBtn).toBeEnabled()
-		await runAnalysisBtn.click()
-
-		// Wait for run modal
-		const dataRunModal = page.locator('#data-run-modal')
-		await expect(dataRunModal).toBeVisible({ timeout: 5000 })
-
-		// Select Thalassemia pipeline
-		const thalassemiaOption = dataRunModal.locator('label').filter({ hasText: /thalassemia/i })
-		if ((await thalassemiaOption.count()) > 0) {
-			await thalassemiaOption.click()
-		} else {
-			// Fallback: select first pipeline
-			const pipelineRadios = dataRunModal.locator('input[type="radio"][name="data-run-pipeline"]')
-			if ((await pipelineRadios.count()) > 0) {
-				await pipelineRadios.first().check()
-			}
-		}
-
-		await page.waitForTimeout(500)
-
-		// Click Run button in modal
-		const modalRunBtn = dataRunModal.locator('#data-run-run-btn')
-		await expect(modalRunBtn).toBeVisible()
-		await expect(modalRunBtn).toBeEnabled()
-		await modalRunBtn.click()
-
-		// Handle Docker warning modal if Docker is not available (common in CI)
-		// Wait a bit for either the modal to close (Docker available) or warning to appear (no Docker)
-		const dockerWarningModal = page.locator('#docker-warning-modal')
-		try {
-			await dockerWarningModal.waitFor({ state: 'visible', timeout: 3000 })
-			console.log('Docker warning modal appeared, clicking "Run anyway"...')
-			const runAnywayBtn = dockerWarningModal.locator('#docker-run-anyway')
-			await runAnywayBtn.click()
-		} catch {
-			// Docker warning didn't appear - Docker is running, modal should close automatically
-			console.log('Docker is available, proceeding...')
-		}
-
-		// Wait for modal to close
-		await expect(dataRunModal).toBeHidden({ timeout: 30_000 })
-		console.log('Pipeline run started!')
-
-		// ============================================================
-		// Step 4: Navigate to Runs tab and wait for completion
-		// ============================================================
-		log(logSocket, { event: 'step-4', action: 'wait-for-completion' })
-		console.log('\n=== Step 4: Wait for pipeline run to complete ===')
-
-		// Navigate to Runs tab
-		await page.locator('.nav-item[data-tab="runs"]').click()
-		await expect(page.locator('#runs-view')).toBeVisible({ timeout: UI_TIMEOUT })
-
-		// Wait for run to appear
-		await page.waitForTimeout(2000)
-
-		// Get the latest run from backend
-		let latestRun: any = null
-		const runs = await backend.invoke('get_pipeline_runs', {})
-		if (runs && runs.length > 0) {
-			latestRun = runs[0]
-			console.log(`Found run: ${latestRun.id} (status: ${latestRun.status})`)
-		}
-
-		if (!latestRun) {
-			throw new Error('No pipeline runs found')
-		}
-
-		// Wait for run to complete
-		const { status, run } = await waitForRunCompletion(page, backend, latestRun.id)
-		console.log(`Pipeline run completed with status: ${status}`)
-		expect(status).toBe('success')
-
-		// Verify success in UI
-		const runCards = page.locator('.pipeline-run-card')
-		await expect(runCards.first()).toBeVisible()
-		await expect(runCards.first()).toContainText(/thalassemia/i)
-
-		// Refresh the UI to see updated status
-		await page.reload()
-		await waitForAppReady(page, { timeout: 10_000 })
-		await page.locator('.nav-item[data-tab="runs"]').click()
-		await page.waitForTimeout(2000)
-
-		// Check for success indicator
-		const successIndicator = page.locator('.pipeline-run-card .run-status-icon')
-		await expect(successIndicator.first()).toBeVisible()
-
-		// ============================================================
-		// Step 5: Verify results in SQL Query tab
-		// ============================================================
-		log(logSocket, { event: 'step-5', action: 'verify-results' })
-		console.log('\n=== Step 5: Verify results in SQL Query tab ===')
-
-		// Navigate to SQL tab
-		await page.locator('.nav-item[data-tab="sql"]').click()
-		await expect(page.locator('#sql-view')).toBeVisible({ timeout: UI_TIMEOUT })
-
-		// Refresh tables
-		const refreshTablesBtn = page.locator('#sql-refresh-tables-btn')
-		if (await refreshTablesBtn.isVisible().catch(() => false)) {
-			await refreshTablesBtn.click()
+
+			const isOnboarded = await backend.invoke('check_is_onboarded')
+			if (!isOnboarded) {
+				await completeOnboarding(page, email, logSocket)
+			}
+
+			// ============================================================
+			// Step 1: Import synthetic data
+			// ============================================================
+			log(logSocket, { event: 'step-1', action: 'import-data' })
+			console.log('\n=== Step 1: Import synthetic data ===')
+
+			// Navigate to Data tab
+			await page.locator('.nav-item[data-tab="data"]').click()
+			await expect(page.locator('#data-view.tab-content.active')).toBeVisible({
+				timeout: UI_TIMEOUT,
+			})
+
+			// Click import button
+			const importBtn = page.locator('#open-import-modal-btn')
+			await expect(importBtn).toBeVisible()
+			await importBtn.click()
+
+			// Wait for import modal
+			const importModal = page.locator('#import-modal')
+			await expect(importModal).not.toHaveAttribute('hidden')
+
+			// Use backend to set the folder path directly
+			await page.evaluate((folderPath) => {
+				const w = window as any
+				w.__TEST_SELECT_FOLDER__ = () => folderPath
+			}, syntheticDataDir)
+
+			// Click folder dropzone
+			const folderDropzone = page.locator('#folder-dropzone')
+			await expect(folderDropzone).toBeVisible()
+			await folderDropzone.click()
+
+			// Wait for file types section
+			await page.waitForTimeout(1000)
+			const fileTypeSection = page.locator('#file-types-section')
+			await expect(fileTypeSection).toBeVisible({ timeout: 10_000 })
+
+			// Select .txt files
+			const txtCheckbox = page.locator('.file-type-checkbox input[value=".txt"]')
+			if ((await txtCheckbox.count()) > 0) {
+				await txtCheckbox.check()
+			}
+
+			// Wait for files to load
 			await page.waitForTimeout(2000)
-		}
-
-		// Look for thalassemia results table in the tables list
-		const tablesList = page.locator('#sql-table-list')
-		await expect(tablesList).toBeVisible()
-
-		// Wait for tables to load and check for results table
-		await page.waitForTimeout(3000)
-		const tablesListItems = page.locator('#sql-table-list li')
-		const tableCount = await tablesListItems.count()
-		console.log(`Found ${tableCount} tables in SQL view`)
-
-		// Look for thalassemia results table
-		const thalassemiaResultsTable = page.locator('#sql-table-list li:has-text("thalassemia")')
-		const thalassemiaTableCount = await thalassemiaResultsTable.count()
-		console.log(`Found ${thalassemiaTableCount} Thalassemia results table(s)`)
-
-		// The test MUST find thalassemia results to verify the pipeline works
-		expect(thalassemiaTableCount).toBeGreaterThan(0)
-		console.log('✓ Found Thalassemia results table')
-
-		// Click on the results table to select it - this auto-fills a SELECT query
-		await thalassemiaResultsTable.first().click()
-		await page.waitForTimeout(1000)
-
-		// Click run button to execute the auto-filled query
-		const runQueryBtn = page.locator('#sql-run-btn')
-		await expect(runQueryBtn).toBeVisible()
-		await runQueryBtn.click()
-		await page.waitForTimeout(2000)
-
-		// Check for results - this verifies that the overlay_variants.json
-		// contains variants that match the synthetic genotype data
-		const resultsTable = page.locator('#sql-result-table')
-		await expect(resultsTable).toBeVisible({ timeout: 5000 })
-
-		const resultRows = resultsTable.locator('tbody tr')
-		const rowCount = await resultRows.count()
-		console.log(`Query returned ${rowCount} variant match rows`)
-
-		// CRITICAL: Verify that variant matches were found
-		// This confirms the thalassemia RSIDs in overlay_variants.json
-		// are being properly detected in the synthetic data
-		expect(rowCount).toBeGreaterThan(0)
-		console.log('✓ Verified variant matches found in thalassemia results')
-
-		// ============================================================
-		// Step 6: Verify Nextflow used bundled Java in logs
-		// ============================================================
-		log(logSocket, { event: 'step-6', action: 'verify-logs' })
-		console.log('\n=== Step 6: Verify Nextflow used bundled Java in logs ===')
-
-		// Get desktop log to verify Java/Nextflow paths
-		try {
-			const logText = await backend.invoke('get_desktop_log_text', {})
-			if (logText) {
-				// Check that bundled java is being used
-				const bundledJavaPattern = /bundled\/java.*\/bin\/java/
-				const hasBundledJava = bundledJavaPattern.test(logText)
-
-				// Check that Nextflow started successfully
-				const nextflowStartPattern = /N E X T F L O W.*version/
-				const hasNextflowStart = nextflowStartPattern.test(logText)
-
-				// Check for augmented PATH containing bundled paths
-				const augmentedPathPattern = /Final augmented PATH.*bundled/
-				const hasAugmentedPath = augmentedPathPattern.test(logText)
-
-				console.log(`Log contains bundled Java path: ${hasBundledJava}`)
-				console.log(`Log contains Nextflow start: ${hasNextflowStart}`)
-				console.log(`Log contains augmented PATH: ${hasAugmentedPath}`)
-
-				// These should all be true for a successful pipeline run
-				if (hasNextflowStart) {
-					console.log('✓ Nextflow started successfully')
+
+			// Wait for pattern suggestions
+			const patternSection = page.locator('#pattern-detection-section')
+			if (await patternSection.isVisible().catch(() => false)) {
+				const patternSuggestions = page.locator('.pattern-suggestion')
+				if ((await patternSuggestions.count()) > 0) {
+					await patternSuggestions.first().click()
 				}
-
-				if (hasBundledJava) {
-					console.log('✓ Using bundled Java')
+			}
+
+			// Select all files
+			const selectAllFiles = page.locator('#select-all-files')
+			if ((await selectAllFiles.count()) > 0) {
+				await selectAllFiles.check()
+			}
+
+			// Click Continue to review
+			const continueBtn = page.locator('#import-continue-btn')
+			await expect(continueBtn).toBeEnabled({ timeout: 10_000 })
+			await continueBtn.click()
+
+			// Wait for review view
+			const reviewView = page.locator('#import-modal-review')
+			await expect(reviewView).toBeVisible({ timeout: 10_000 })
+
+			// Wait for file type detection
+			const detectionProgress = page.locator('#detection-progress')
+			if (await detectionProgress.isVisible().catch(() => false)) {
+				await expect(detectionProgress).toBeHidden({ timeout: 30_000 })
+			}
+
+			// Click Import button
+			const reviewImportBtn = page.locator('#review-import-btn')
+			await expect(reviewImportBtn).toBeVisible()
+			await reviewImportBtn.click()
+
+			// Wait for modal to close
+			await expect(importModal).toHaveAttribute('hidden', '', { timeout: 30_000 })
+
+			// Verify files are imported
+			await page.waitForTimeout(2000)
+			const dataTable = page.locator('#files-table-body tr, .file-row')
+			const importedCount = await dataTable.count()
+			console.log(`Imported ${importedCount} files`)
+			expect(importedCount).toBeGreaterThan(0)
+
+			// ============================================================
+			// Step 2: Create HERC2 Pipeline
+			// ============================================================
+			log(logSocket, { event: 'step-2', action: 'create-pipeline' })
+			console.log('\n=== Step 2: Create HERC2 Pipeline ===')
+
+			// Navigate to Pipelines tab
+			await page.locator('.nav-item[data-tab="run"]').click()
+			await expect(page.locator('#run-view')).toBeVisible({ timeout: UI_TIMEOUT })
+
+			// Click create pipeline button
+			const createPipelineBtn = page
+				.locator('#create-pipeline-btn, #empty-create-pipeline-btn')
+				.first()
+			await expect(createPipelineBtn).toBeVisible()
+			await createPipelineBtn.click()
+
+			// Wait for template picker modal
+			await page.waitForSelector('#pipeline-picker-modal', { state: 'visible', timeout: 10_000 })
+
+			// Handle any dialogs (overwrite confirmation)
+			page.on('dialog', async (dialog) => {
+				console.log(`Dialog: ${dialog.message()}`)
+				try {
+					await dialog.accept()
+				} catch (e) {
+					console.log(`Dialog already handled: ${e}`)
 				}
-
-				// Check that external JAVA_HOME was NOT used (we set it to something bad in the test)
-				const externalJavaUsed = /JAVA_HOME.*\/bad-java/.test(logText)
-				if (externalJavaUsed) {
-					console.log('⚠ Warning: External JAVA_HOME was referenced in logs')
-				} else {
-					console.log('✓ External JAVA_HOME was correctly overridden')
+			})
+
+			// Click HERC2 Classifier template
+			const herc2Card = page.locator('button.new-pipeline-template-card:has-text("HERC2")')
+			await expect(herc2Card).toBeVisible()
+			await herc2Card.click()
+
+			// Wait for import modal to appear and then disappear (import complete)
+			const pipelineImportModal = page.locator('.modal-overlay:has-text("Importing")')
+			await expect(pipelineImportModal)
+				.toBeVisible({ timeout: 5000 })
+				.catch(() => {})
+			// Wait for import to complete - modal disappears
+			await expect(pipelineImportModal).toBeHidden({ timeout: 60_000 })
+			console.log('Pipeline import completed!')
+
+			// Close picker modal if still open
+			const pickerCloseBtn = page.locator(
+				'#pipeline-picker-modal button[data-modal-close="pipeline-picker"]',
+			)
+			if (await pickerCloseBtn.isVisible().catch(() => false)) {
+				await pickerCloseBtn.click()
+			}
+
+			// Trigger pipelines reload
+			await page.evaluate(() => {
+				const w = window as any
+				if (w.pipelineModule?.loadPipelines) {
+					w.pipelineModule.loadPipelines()
 				}
-
-				// Extract and log key pipeline info
-				const pipelineLogLines = logText
-					.split('\n')
-					.filter(
-						(line: string) =>
-							line.includes('[Pipeline]') || line.includes('nextflow') || line.includes('java'),
-					)
-					.slice(0, 20)
-				if (pipelineLogLines.length > 0) {
-					console.log('\nPipeline log excerpt:')
-					pipelineLogLines.forEach((line: string) => console.log(`  ${line}`))
+			})
+			await page.waitForTimeout(2000)
+
+			// Verify pipeline was created
+			const pipelinesGrid = page.locator('#pipelines-grid')
+			await expect(pipelinesGrid).toContainText(/HERC2/i, { timeout: 10_000 })
+			console.log('HERC2 pipeline created!')
+
+			// ============================================================
+			// Step 3: Create dataset with paired assets (5 private + 5 mock)
+			// ============================================================
+			log(logSocket, { event: 'step-3', action: 'create-dataset' })
+			console.log('\n=== Step 3: Create dataset with 5 private + 5 mock files ===')
+
+			// Navigate to Data tab
+			await page.locator('.nav-item[data-tab="data"]').click()
+			await expect(page.locator('#data-view.tab-content.active')).toBeVisible({
+				timeout: UI_TIMEOUT,
+			})
+			await page.waitForTimeout(1000)
+
+			// Switch to Datasets view
+			const datasetsToggle = page.locator('#data-view-toggle .pill-button[data-view="datasets"]')
+			await expect(datasetsToggle).toBeVisible()
+			await datasetsToggle.click()
+			await page.waitForTimeout(500)
+
+			// Click New Dataset button
+			const newDatasetBtn = page.locator('#new-dataset-btn')
+			await expect(newDatasetBtn).toBeVisible()
+			await newDatasetBtn.click()
+
+			// Wait for dataset editor to open
+			const datasetEditor = page.locator('#dataset-editor-section')
+			await expect(datasetEditor).toBeVisible({ timeout: 5000 })
+
+			// Fill in dataset name
+			const datasetNameInput = page.locator('#dataset-form-name')
+			await datasetNameInput.fill('test_genotype_dataset')
+
+			// Fill in description
+			const datasetDescInput = page.locator('#dataset-form-description')
+			await datasetDescInput.fill('Test dataset with 5 private and 5 mock files')
+
+			// Click "Add Asset" to add the first asset row
+			const addAssetBtn = page.locator('#dataset-add-asset')
+			await expect(addAssetBtn).toBeVisible()
+			await addAssetBtn.click()
+			await page.waitForTimeout(300)
+
+			// Switch to File List mode (for multiple files per asset)
+			const assetRow = page.locator('#dataset-assets-list .asset-row').first()
+			await expect(assetRow).toBeVisible({ timeout: 3000 })
+			const fileListModeBtn = assetRow.locator('.pill-button[data-mode="list"]')
+			await fileListModeBtn.click()
+			await page.waitForTimeout(300)
+
+			// Add 5 files to Private side using file picker
+			console.log('Adding 5 files to Private side...')
+			const privateExistingFilesBtn = assetRow.locator('.asset-side.private .btn-existing-files')
+			await expect(privateExistingFilesBtn).toBeVisible()
+			await privateExistingFilesBtn.click()
+
+			// Wait for file picker modal
+			const filePickerModal = page.locator('#file-picker-modal')
+			await expect(filePickerModal).toBeVisible({ timeout: 5000 })
+
+			// Select first 5 files for private
+			let filePickerCheckboxes = filePickerModal.locator('.file-picker-checkbox')
+			let checkboxCount = await filePickerCheckboxes.count()
+			console.log(`File picker shows ${checkboxCount} files`)
+			expect(checkboxCount).toBeGreaterThanOrEqual(10) // Need at least 10 files
+
+			for (let i = 0; i < 5; i++) {
+				await filePickerCheckboxes.nth(i).check()
+			}
+
+			// Click "Add Selected" button
+			const addSelectedBtn = page.locator('#file-picker-add')
+			await expect(addSelectedBtn).toBeVisible()
+			await addSelectedBtn.click()
+			await expect(filePickerModal).toBeHidden({ timeout: 3000 })
+			await page.waitForTimeout(500)
+
+			// Verify 5 files added to private side
+			const privateFileItems = assetRow.locator('.asset-side.private .file-item')
+			const privateCount = await privateFileItems.count()
+			console.log(`Private side has ${privateCount} files`)
+			expect(privateCount).toBe(5)
+
+			// Add 5 different files to Mock side
+			console.log('Adding 5 files to Mock side...')
+			const mockExistingFilesBtn = assetRow.locator('.asset-side.mock .btn-existing-files')
+			await expect(mockExistingFilesBtn).toBeVisible()
+			await mockExistingFilesBtn.click()
+
+			await expect(filePickerModal).toBeVisible({ timeout: 5000 })
+
+			// Select files 6-10 for mock (different from private)
+			filePickerCheckboxes = filePickerModal.locator('.file-picker-checkbox')
+			for (let i = 5; i < 10; i++) {
+				await filePickerCheckboxes.nth(i).check()
+			}
+
+			await addSelectedBtn.click()
+			await expect(filePickerModal).toBeHidden({ timeout: 3000 })
+			await page.waitForTimeout(500)
+
+			// Verify 5 files added to mock side
+			const mockFileItems = assetRow.locator('.asset-side.mock .file-item')
+			const mockCount = await mockFileItems.count()
+			console.log(`Mock side has ${mockCount} files`)
+			expect(mockCount).toBe(5)
+
+			// Save the dataset
+			const saveDatasetBtn = page.locator('#dataset-editor-save')
+			await expect(saveDatasetBtn).toBeVisible()
+			await saveDatasetBtn.click()
+
+			// Wait for editor to close
+			await expect(datasetEditor).toBeHidden({ timeout: 5000 })
+			console.log('Dataset saved!')
+
+			// Verify dataset was created
+			const datasetsGrid = page.locator('#datasets-grid')
+			await expect(datasetsGrid).toBeVisible()
+			await expect(datasetsGrid).toContainText('test_genotype_dataset', { timeout: 5000 })
+			console.log('Dataset created successfully!')
+
+			// Verify via backend
+			const datasetsFromBackend = await backend.invoke('list_datasets_with_assets', {})
+			const ourDataset = datasetsFromBackend.find(
+				(d: any) => d.dataset?.name === 'test_genotype_dataset',
+			)
+			expect(ourDataset).toBeTruthy()
+			console.log(`Dataset has ${ourDataset?.assets?.length || 0} assets`)
+
+			// ============================================================
+			// Step 4: Edit dataset and verify files persist
+			// ============================================================
+			log(logSocket, { event: 'step-4', action: 'edit-dataset' })
+			console.log('\n=== Step 4: Edit dataset and verify files persist ===')
+
+			// Click the dataset card to edit it
+			const datasetCard = datasetsGrid
+				.locator('.dataset-card')
+				.filter({ hasText: 'test_genotype_dataset' })
+			await expect(datasetCard).toBeVisible()
+			await datasetCard.click()
+
+			// Wait for editor to open
+			await expect(datasetEditor).toBeVisible({ timeout: 5000 })
+			await page.waitForTimeout(1000) // Allow time for data to load
+
+			// Verify the asset row is in list mode
+			const editAssetRow = page.locator('#dataset-assets-list .asset-row').first()
+			await expect(editAssetRow).toBeVisible({ timeout: 3000 })
+
+			// Verify private files are still there (5 files)
+			const editPrivateFiles = editAssetRow.locator('.asset-side.private .file-item')
+			const editPrivateCount = await editPrivateFiles.count()
+			console.log(`After edit - Private side has ${editPrivateCount} files`)
+			expect(editPrivateCount).toBe(5)
+
+			// Verify mock files are still there (5 files)
+			const editMockFiles = editAssetRow.locator('.asset-side.mock .file-item')
+			const editMockCount = await editMockFiles.count()
+			console.log(`After edit - Mock side has ${editMockCount} files`)
+			expect(editMockCount).toBe(5)
+
+			console.log('Dataset edit test PASSED - files persist correctly!')
+
+			// Close the editor
+			const cancelBtn = page.locator('#dataset-editor-cancel')
+			await cancelBtn.click()
+			await expect(datasetEditor).toBeHidden({ timeout: 3000 })
+
+			// ============================================================
+			// Step 5: Publish dataset and verify YAML
+			// ============================================================
+			log(logSocket, { event: 'step-5', action: 'publish-dataset' })
+			console.log('\n=== Step 5: Publish dataset and verify YAML ===')
+
+			// Find the dataset card and click publish
+			const datasetCardForPublish = page
+				.locator('#datasets-grid .dataset-card')
+				.filter({ hasText: 'test_genotype_dataset' })
+			await expect(datasetCardForPublish).toBeVisible()
+
+			const publishBtn = datasetCardForPublish.locator('.btn-publish, button:has-text("Publish")')
+			await expect(publishBtn).toBeVisible({ timeout: 5000 })
+			await publishBtn.click()
+
+			// Wait for publish to complete
+			await page.waitForTimeout(3000)
+			console.log('Dataset published!')
+
+			// Get the datasite path from backend
+			const yamlRelPath = 'public/biovault/datasets/test_genotype_dataset/dataset.yaml'
+			const yamlPath = await backend.invoke('resolve_dataset_path', { dirPath: yamlRelPath })
+			console.log('YAML path:', yamlPath)
+			const yamlContent = fs.readFileSync(yamlPath, 'utf-8')
+			console.log('Published YAML content:')
+			console.log(yamlContent.substring(0, 1000) + '...')
+
+			// Check that private doesn't have entries
+			expect(yamlContent).not.toContain('db_file_id')
+			expect(yamlContent).not.toContain('file_path: /Users')
+			console.log('✓ YAML verified - no private entries exposed!')
+
+			// ============================================================
+			// Step 6: Edit dataset and remove 1 mock file
+			// ============================================================
+			log(logSocket, { event: 'step-6', action: 'edit-remove-file' })
+			console.log('\n=== Step 6: Edit dataset and remove 1 mock file ===')
+
+			// Click edit on the dataset card
+			const editBtn2 = datasetCardForPublish.locator('.dataset-action-btn[title="Edit dataset"]')
+			await editBtn2.click()
+			await expect(datasetEditor).toBeVisible({ timeout: 5000 })
+			await page.waitForTimeout(1000)
+
+			// Wait for assets to load and scroll to make them visible
+			const assetsList = page.locator('#dataset-assets-list')
+			await expect(assetsList).toBeVisible({ timeout: 10000 })
+			await assetsList.scrollIntoViewIfNeeded()
+			await page.waitForTimeout(500)
+
+			// Find and remove the first mock file
+			const mockFilesForRemoval = page.locator(
+				'#dataset-assets-list .asset-row .asset-side.mock .file-item',
+			)
+			const mockFileCountBefore = await mockFilesForRemoval.count()
+			console.log(`Mock files before removal: ${mockFileCountBefore}`)
+
+			// Click the remove button on the first mock file
+			const firstMockFile = mockFilesForRemoval.first()
+			await firstMockFile.scrollIntoViewIfNeeded()
+			const removeBtn = firstMockFile.locator('.remove-file, .remove-single-file')
+			await expect(removeBtn).toBeVisible({ timeout: 5000 })
+			await removeBtn.click()
+			await page.waitForTimeout(500)
+
+			// Verify one file was removed
+			const mockFileCountAfter = await mockFilesForRemoval.count()
+			console.log(`Mock files after removal: ${mockFileCountAfter}`)
+			expect(mockFileCountAfter).toBe(mockFileCountBefore - 1)
+
+			// Save the dataset
+			const saveBtn2 = page.locator('#dataset-editor-save')
+			await saveBtn2.click()
+			await page.waitForTimeout(2000)
+			console.log('Dataset saved with 1 mock file removed!')
+
+			// ============================================================
+			// Step 7: Verify republish happened and changes are correct
+			// ============================================================
+			log(logSocket, { event: 'step-7', action: 'verify-republish' })
+			console.log('\n=== Step 7: Verify republish and changes ===')
+
+			// Save automatically republishes if dataset was already published
+			// Wait for the auto-republish to complete
+			await page.waitForTimeout(3000)
+			console.log('Dataset auto-republished on save!')
+
+			// Verify the updated YAML
+			const yamlContent2 = fs.readFileSync(yamlPath, 'utf-8')
+
+			// Check that we have 4 mock entries now
+			const mockEntryMatches = yamlContent2.match(/participant_id:/g)
+			const mockEntryCount = mockEntryMatches ? mockEntryMatches.length : 0
+			console.log(`Mock entries in YAML: ${mockEntryCount}`)
+			// Should have 4 mock entries (after removing 1)
+			expect(mockEntryCount).toBe(4)
+
+			// Verify CSV has correct number of entries
+			const csvRelPath = 'public/biovault/datasets/test_genotype_dataset/assets/asset_1.csv'
+			const csvPath = await backend.invoke('resolve_dataset_path', { dirPath: csvRelPath })
+			console.log('CSV path:', csvPath)
+			if (fs.existsSync(csvPath)) {
+				const csvContent = fs.readFileSync(csvPath, 'utf-8')
+				const csvLines = csvContent.trim().split('\n')
+				console.log(`CSV has ${csvLines.length} lines (including header)`)
+				expect(csvLines.length).toBe(5) // header + 4 data rows
+			}
+
+			console.log('✓ Republish verified - changes reflected correctly!')
+
+			// ============================================================
+			// Step 8: Run pipeline on dataset mock data
+			// ============================================================
+			log(logSocket, { event: 'step-8', action: 'run-pipeline-mock' })
+			console.log('\n=== Step 8: Run pipeline on dataset mock data ===')
+
+			// Navigate back to datasets if needed
+			await page.locator('.nav-item[data-tab="data"]').click()
+			await expect(page.locator('#data-view.tab-content.active')).toBeVisible({
+				timeout: UI_TIMEOUT,
+			})
+			await page.waitForTimeout(500)
+
+			// Make sure datasets view is selected
+			const datasetsToggle3 = page.locator('#data-view-toggle .pill-button[data-view="datasets"]')
+			if (!(await datasetsToggle3.evaluate((el) => el.classList.contains('active')))) {
+				await datasetsToggle3.click()
+				await page.waitForTimeout(500)
+			}
+
+			// Click "Run Pipeline" button on the dataset card
+			const datasetCard3 = page
+				.locator('#datasets-grid .dataset-card')
+				.filter({ hasText: 'test_genotype_dataset' })
+			await expect(datasetCard3).toBeVisible()
+
+			const runPipelineBtn = datasetCard3.locator('.btn-run-pipeline')
+			await expect(runPipelineBtn).toBeVisible()
+			await runPipelineBtn.click()
+
+			// Wait for run pipeline modal
+			const runPipelineModal = page.locator('#run-pipeline-modal')
+			await expect(runPipelineModal).toBeVisible({ timeout: 5000 })
+
+			// Select "Mock Data" option
+			const mockDataOption = runPipelineModal.locator(
+				'input[name="pipeline-data-type"][value="mock"]',
+			)
+			await mockDataOption.check()
+
+			// Click "Run Pipeline" button in modal
+			const runPipelineConfirmBtn = runPipelineModal.locator('#run-pipeline-confirm')
+			await expect(runPipelineConfirmBtn).toBeVisible()
+			await runPipelineConfirmBtn.click()
+
+			// Wait for modal to close - this triggers navigation to pipelines
+			await expect(runPipelineModal).toBeHidden({ timeout: 5000 })
+			console.log('Pipeline run modal closed, navigating to pipelines...')
+
+			// Wait for pipelines tab to be active and modal to appear
+			await page.waitForTimeout(2000)
+
+			// The openRunPipelineWithDataset function should show the data run modal
+			// Look for the data-run modal or the pipeline selection
+			const dataRunModal = page.locator('#data-run-modal, .data-run-modal')
+			if (await dataRunModal.isVisible({ timeout: 3000 }).catch(() => false)) {
+				console.log('Data run modal visible, selecting HERC2 pipeline...')
+				// Click on HERC2 pipeline option
+				const herc2Option = dataRunModal.locator('text=HERC2')
+				if (await herc2Option.isVisible().catch(() => false)) {
+					await herc2Option.click()
+					await page.waitForTimeout(1000)
 				}
 			}
-		} catch (err) {
-			console.log(`Warning: Could not read desktop log: ${err}`)
-		}
-
-		// ============================================================
-		// Cleanup
-		// ============================================================
-		console.log('\n=== Test Complete ===')
-		log(logSocket, { event: 'test-complete' })
-
-		await backend.close()
-		await context.close()
-		if (logSocket) {
-			logSocket.close()
+
+			// Check if we're on pipelines view and a run has started
+			await page.waitForTimeout(3000)
+
+			// Get pipeline runs
+			const runs = await backend.invoke('get_pipeline_runs', {})
+			if (runs && runs.length > 0) {
+				const latestRun = runs[0]
+				console.log(`Pipeline run started: ${latestRun.id} (status: ${latestRun.status})`)
+
+				// Wait for run to complete
+				const { status } = await waitForRunCompletion(page, backend, latestRun.id)
+				console.log(`Pipeline run completed with status: ${status}`)
+			} else {
+				console.log('No pipeline run started yet - this may require manual pipeline selection')
+			}
+
+			console.log('\n=== TEST COMPLETED SUCCESSFULLY ===')
+		} finally {
+			await backend.close()
+			await context.close()
 		}
 	})
->>>>>>> f4e4f135
 })