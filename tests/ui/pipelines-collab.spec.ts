/**
 * Pipelines Collaboration Test (Two Clients)
 * Tests the full collaborative pipeline workflow:
 * 1. Client1 (Alice) creates dataset with private + mock data
 * 2. Client1 creates HERC2 pipeline (or imports from local bioscript)
 * 3. Client2 (Bob) imports HERC2 pipeline
 * 4. Client2 sees Alice's dataset on Network > Datasets tab
 * 5. Client2 runs HERC2 pipeline on mock data (verifies it works locally)
 * 6. Client2 sends "Request Run" for private data
 * 7. Client1 receives request in Messages
 * 8. Client1 runs pipeline on mock data, then real data
 * 9. Client1 shares results back to Client2
 * 10. Client2 receives and verifies results
 *
 * This is the UI version of inbox-ping-pong.yaml
 *
 * Usage:
 *   ./test-scenario.sh --pipelines-collab
 *
 * @tag pipelines-collab
 */
import { expect, test, type Page, pauseForInteractive } from './playwright-fixtures'
import WebSocket from 'ws'
import * as fs from 'fs'
import * as path from 'path'
import { waitForAppReady } from './test-helpers.js'
import { setWsPort, completeOnboarding, ensureLogSocket, log } from './onboarding-helper.js'

const TEST_TIMEOUT = 480_000 // 8 minutes max (two clients + pipeline runs)
const UI_TIMEOUT = 10_000
const PIPELINE_RUN_TIMEOUT = 120_000 // 2 minutes for pipeline to complete
const SYNC_TIMEOUT = 60_000 // 1 minute for sync operations
const PEER_DID_TIMEOUT_MS = 180_000 // 3 minutes for peer DID sync
const DEBUG_PIPELINE_PAUSE_MS = (() => {
	const raw = Number.parseInt(process.env.PIPELINES_COLLAB_PAUSE_MS || '30000', 10)
	return Number.isFinite(raw) ? raw : 30_000
})()

test.describe.configure({ timeout: TEST_TIMEOUT })

interface Backend {
	invoke: (cmd: string, args?: Record<string, unknown>, timeoutMs?: number) => Promise<any>
	close: () => Promise<void>
}

async function connectBackend(port: number): Promise<Backend> {
	const socket = new WebSocket(`ws://localhost:${port}`)
	await new Promise<void>((resolve, reject) => {
		const timeout = setTimeout(
			() => reject(new Error(`WS connect timeout on port ${port}`)),
			10_000,
		)
		socket.once('open', () => {
			clearTimeout(timeout)
			resolve()
		})
		socket.once('error', (err) => {
			clearTimeout(timeout)
			reject(err)
		})
	})

	let nextId = 0
	const pending = new Map<number, { resolve: (v: any) => void; reject: (e: any) => void }>()

	socket.on('message', (data) => {
		let parsed: any
		try {
			parsed = JSON.parse(data.toString())
		} catch {
			return
		}
		const entry = pending.get(parsed?.id)
		if (!entry) return
		pending.delete(parsed.id)
		if (parsed.error) entry.reject(new Error(parsed.error))
		else entry.resolve(parsed.result)
	})

	function invoke(cmd: string, args: Record<string, unknown> = {}, timeoutMs = 30_000) {
		const id = ++nextId
		socket.send(JSON.stringify({ id, cmd, args }))
		return new Promise<any>((resolve, reject) => {
			pending.set(id, { resolve, reject })
			setTimeout(() => {
				if (!pending.has(id)) return
				pending.delete(id)
				reject(new Error(`WS invoke timeout: ${cmd}`))
			}, timeoutMs)
		})
	}

	async function close() {
		if (socket.readyState !== WebSocket.OPEN) return
		await new Promise<void>((resolve) => {
			socket.once('close', () => resolve())
			socket.close()
		})
	}

	return { invoke, close }
}

async function pauseForInteractiveMode(timeoutMs = 30_000): Promise<void> {
	if (process.env.INTERACTIVE_MODE !== '1') return
	const seconds = Math.round(timeoutMs / 1000)
	console.log(`Interactive mode: Press ENTER to finish and exit (or wait ${seconds}s)`)
	await new Promise<void>((resolve) => {
		const stdin = process.stdin
		const done = () => {
			if (stdin) {
				stdin.off('data', onData)
				stdin.pause()
			}
			resolve()
		}
		const onData = () => {
			clearTimeout(timer)
			done()
		}
		const timer = setTimeout(done, timeoutMs)
		if (stdin) {
			stdin.resume()
			stdin.once('data', onData)
		}
	})
}

function resolveDatasitesRoot(dataDir: string): string {
	return path.basename(dataDir) === 'datasites' ? dataDir : path.join(dataDir, 'datasites')
}

async function getSyftboxDataDir(backend: Backend): Promise<string> {
	const info = await backend.invoke('get_syftbox_config_info')
	const dataDir = info?.data_dir
	if (!dataDir || typeof dataDir !== 'string') {
		throw new Error(`WS bridge did not return a usable data_dir (get_syftbox_config_info)`)
	}
	return dataDir
}

async function waitForPeerDid(
	dataDir: string,
	peerEmail: string,
	timeoutMs = PEER_DID_TIMEOUT_MS,
	backend?: Backend,
	clientLabel?: string,
): Promise<string> {
	const label = clientLabel || 'client'
	const datasitesRoot = resolveDatasitesRoot(dataDir)
	const didPath = path.join(datasitesRoot, peerEmail, 'public', 'crypto', 'did.json')

	console.log(`[${label}] waitForPeerDid: looking for ${peerEmail}`)

	const start = Date.now()
	let syncTriggerCount = 0

	while (Date.now() - start < timeoutMs) {
		if (fs.existsSync(didPath)) {
			console.log(`[${label}] ✓ Found peer DID: ${didPath}`)
			return didPath
		}

		// Trigger sync every ~2 seconds
		if (backend && syncTriggerCount % 4 === 0) {
			try {
				await backend.invoke('trigger_syftbox_sync')
			} catch (err) {
				// Ignore sync errors
			}
		}
		syncTriggerCount++
		await new Promise((r) => setTimeout(r, 500))
	}

	throw new Error(`Timed out waiting for peer DID file: ${didPath}`)
}

// Helper to wait for pipeline run to complete
async function waitForRunCompletion(
	page: Page,
	backend: Backend,
	runId: number,
	timeoutMs: number = PIPELINE_RUN_TIMEOUT,
): Promise<{ status: string; run: any }> {
	const startTime = Date.now()
	let lastStatus = 'unknown'

	while (Date.now() - startTime < timeoutMs) {
		try {
			const runs = await backend.invoke('get_pipeline_runs', {})
			const run = runs.find((r: any) => r.id === runId)
			if (run) {
				lastStatus = run.status
				console.log(`Run ${runId} status: ${lastStatus}`)

				if (run.status === 'success' || run.status === 'failed' || run.status === 'error') {
					return { status: run.status, run }
				}
			}
		} catch (e) {
			console.log(`Error checking run status: ${e}`)
		}

		await page.waitForTimeout(2000)
	}

	throw new Error(`Pipeline run timed out after ${timeoutMs}ms. Last status: ${lastStatus}`)
}

async function waitForNewRun(
	backend: Backend,
	existingIds: Set<number>,
	timeoutMs = 60_000,
): Promise<any> {
	const startTime = Date.now()
	while (Date.now() - startTime < timeoutMs) {
		const runs = await backend.invoke('get_pipeline_runs', {})
		const newRuns = (runs || []).filter((run: any) => !existingIds.has(run.id))
		if (newRuns.length > 0) {
			newRuns.sort((a: any, b: any) => b.id - a.id)
			return newRuns[0]
		}
		await new Promise((r) => setTimeout(r, 1000))
	}
	throw new Error('Timed out waiting for new pipeline run')
}

function resolvePipelineResultPath(run: any): string {
	const baseDir = run.results_dir || run.work_dir
	return path.join(baseDir, 'herc2', 'result_HERC2.tsv')
}

async function readTextFileWithRetry(filePath: string, timeoutMs = 30_000): Promise<string> {
	const startTime = Date.now()
	while (Date.now() - startTime < timeoutMs) {
		if (fs.existsSync(filePath)) {
			const content = fs.readFileSync(filePath, 'utf8')
			if (content.trim().length > 0) {
				return content
			}
		}
		await new Promise((r) => setTimeout(r, 1000))
	}
	throw new Error(`Timed out waiting for file: ${filePath}`)
}

function getBiovaultHomeFromRun(run: any): string {
	const baseDir = run.results_dir || run.work_dir
	return path.dirname(path.dirname(baseDir))
}

function findImportedResultsFile(resultsRoot: string, runId: number): string | null {
	if (!fs.existsSync(resultsRoot)) {
		return null
	}
	const entries = fs.readdirSync(resultsRoot, { withFileTypes: true })
	for (const entry of entries) {
		if (!entry.isDirectory()) continue
		const candidate = path.join(
			resultsRoot,
			entry.name,
			`run_${runId}`,
			'herc2',
			'result_HERC2.tsv',
		)
		if (fs.existsSync(candidate)) {
			return candidate
		}
	}
	return null
}

async function waitForImportedResults(
	resultsRoot: string,
	runId: number,
	timeoutMs = 30_000,
): Promise<string> {
	const startTime = Date.now()
	while (Date.now() - startTime < timeoutMs) {
		const found = findImportedResultsFile(resultsRoot, runId)
		if (found) return found
		await new Promise((r) => setTimeout(r, 1000))
	}
	throw new Error(`Timed out waiting for imported results for run ${runId}`)
}

async function waitForMessageCard(
	page: Page,
	backend: Backend,
	selector: string,
	timeoutMs = SYNC_TIMEOUT,
): Promise<ReturnType<Page['locator']>> {
	const startTime = Date.now()
	while (Date.now() - startTime < timeoutMs) {
		const card = page.locator(selector)
		if (await card.isVisible().catch(() => false)) {
			return card
		}

		const threadItems = page.locator('#message-list .message-thread-item')
		if (await threadItems.count().catch(() => 0)) {
			await threadItems.first().click()
			await page.waitForTimeout(1000)
			if (await card.isVisible().catch(() => false)) {
				return card
			}
		}

		try {
			await backend.invoke('trigger_syftbox_sync')
		} catch {}
		try {
			await backend.invoke('sync_messages', {})
		} catch {}

		await page.reload()
		await waitForAppReady(page, { timeout: 10_000 })
		await page.locator('.nav-item[data-tab="messages"]').click()
		await page.waitForTimeout(1500)
	}
	throw new Error(`Timed out waiting for message card: ${selector}`)
}

function normalizeTsvResult(content: string): string {
	const lines = content
		.split(/\r?\n/)
		.map((line) => line.trim())
		.filter(Boolean)
	if (lines.length <= 1) return lines.join('\n')
	const [header, ...rows] = lines
	rows.sort((a, b) => a.localeCompare(b))
	return [header, ...rows].join('\n')
}

async function runDatasetPipeline(
	page: Page,
	backend: Backend,
	datasetName: string,
	dataType: 'mock' | 'real',
	pipelineMatch = 'herc2',
): Promise<any> {
	await page.locator('.nav-item[data-tab="data"]').click()
	await expect(page.locator('#data-view.tab-content.active')).toBeVisible({
		timeout: UI_TIMEOUT,
	})
	await page.locator('#data-view-toggle .pill-button[data-view="datasets"]').click()
	await page.waitForTimeout(1000)

	const datasetCard = page.locator('#datasets-grid .dataset-card').filter({ hasText: datasetName })
	await expect(datasetCard).toBeVisible({ timeout: UI_TIMEOUT })

	const runPipelineBtn = datasetCard.locator('.btn-run-pipeline')
	await expect(runPipelineBtn).toBeVisible({ timeout: UI_TIMEOUT })

	const runsBefore = await backend.invoke('get_pipeline_runs', {})
	const previousIds = new Set((runsBefore || []).map((run: any) => run.id))

	await runPipelineBtn.click()

	const runModal = page.locator('#run-pipeline-modal')
	await expect(runModal).toBeVisible({ timeout: UI_TIMEOUT })
	await runModal.locator(`input[name="pipeline-data-type"][value="${dataType}"]`).check()
	await runModal.locator('#run-pipeline-confirm').click()

	const dataRunModal = page.locator('#data-run-modal')
	await expect(dataRunModal).toBeVisible({ timeout: UI_TIMEOUT })

	const pipelineOption = dataRunModal.locator(
		`input[name="data-run-pipeline"][value*="${pipelineMatch}"], .data-run-pipeline-option:has-text("${pipelineMatch}")`,
	)
	if (await pipelineOption.isVisible().catch(() => false)) {
		await pipelineOption.first().click()
	}

	const runBtn = dataRunModal.locator('#data-run-run-btn')
	await expect(runBtn).toBeVisible({ timeout: UI_TIMEOUT })
	await runBtn.click()
	await page.waitForTimeout(3000)

	return await waitForNewRun(backend, previousIds)
}

// Timing helper
function timer(label: string) {
	const start = Date.now()
	return {
		stop: () => {
			const elapsed = Date.now() - start
			console.log(`⏱️  ${label}: ${(elapsed / 1000).toFixed(2)}s`)
			return elapsed
		},
	}
}

test.describe('Pipelines Collaboration @pipelines-collab', () => {
	test('two clients collaborate on pipeline run and share results', async ({
		browser,
	}, testInfo) => {
		const testTimer = timer('Total test time')
		const wsPort1 = Number.parseInt(process.env.DEV_WS_BRIDGE_PORT_BASE || '3333', 10)
		const wsPort2 = wsPort1 + 1
		const email1 = process.env.CLIENT1_EMAIL || 'client1@sandbox.local'
		const email2 = process.env.CLIENT2_EMAIL || 'client2@sandbox.local'
		const syntheticDataDir =
			process.env.SYNTHETIC_DATA_DIR || path.join(process.cwd(), 'test-data', 'synthetic-genotypes')
		const datasetName = 'collab_genotype_dataset'
		let client2MockResult = ''
		let client1MockResult = ''
		let client1PrivateResult = ''
		let client1PrivateRunId: number | null = null
		let client2BiovaultHome = ''

		console.log('Setting up pipelines collaboration test')
		console.log(`Client1 (Alice): ${email1} (port ${wsPort1})`)
		console.log(`Client2 (Bob): ${email2} (port ${wsPort2})`)
		console.log(`Synthetic data dir: ${syntheticDataDir}`)

		// Verify synthetic data exists
		if (!fs.existsSync(syntheticDataDir)) {
			throw new Error(`Synthetic data directory not found: ${syntheticDataDir}`)
		}

		const logSocket = await ensureLogSocket()

		// Create browser contexts and pages for both clients
		const context1 = await browser.newContext()
		const context2 = await browser.newContext()
		const page1 = await context1.newPage()
		const page2 = await context2.newPage()

		// Log console errors and debug messages
		page1.on('console', (msg) => {
			if (msg.type() === 'error') {
				console.log(`[Client1 Error] ${msg.text()}`)
			} else if (msg.text().includes('[Network Dataset Debug]')) {
				console.log(`[Client1] ${msg.text()}`)
			}
		})
		page2.on('console', (msg) => {
			if (msg.type() === 'error') {
				console.log(`[Client2 Error] ${msg.text()}`)
			} else if (msg.text().includes('[Network Dataset Debug]')) {
				console.log(`[Client2] ${msg.text()}`)
			}
		})

		await setWsPort(page1, wsPort1)
		await setWsPort(page2, wsPort2)

		const backend1 = await connectBackend(wsPort1)
		const backend2 = await connectBackend(wsPort2)

		try {
			const baseUrl = process.env.UI_BASE_URL || 'http://localhost:8082'
			await page1.goto(`${baseUrl}?ws=${wsPort1}&real=1`)
			await page2.goto(`${baseUrl}?ws=${wsPort2}&real=1`)
			await waitForAppReady(page1, { timeout: 10_000 })
			await waitForAppReady(page2, { timeout: 10_000 })

			// Check if clients are onboarded
			const isOnboarded1 = await backend1.invoke('check_is_onboarded')
			const isOnboarded2 = await backend2.invoke('check_is_onboarded')
			console.log(`Client1 onboarded: ${isOnboarded1}, Client2 onboarded: ${isOnboarded2}`)

			// Do onboarding if needed
			if (!isOnboarded1 || !isOnboarded2) {
				const onboardingTimer = timer('Onboarding')
				console.log('\n=== Onboarding clients ===')

				const onboardingPromises: Promise<boolean>[] = []
				if (!isOnboarded1) {
					onboardingPromises.push(completeOnboarding(page1, email1, logSocket))
				}
				if (!isOnboarded2) {
					onboardingPromises.push(completeOnboarding(page2, email2, logSocket))
				}
				await Promise.all(onboardingPromises)

				// Wait for peer DID files to sync
				console.log('Waiting for peer DID files to sync...')
				const dataDir1 = await getSyftboxDataDir(backend1)
				const dataDir2 = await getSyftboxDataDir(backend2)
				await Promise.all([
					waitForPeerDid(dataDir1, email2, PEER_DID_TIMEOUT_MS, backend1, 'client1'),
					waitForPeerDid(dataDir2, email1, PEER_DID_TIMEOUT_MS, backend2, 'client2'),
				])
				onboardingTimer.stop()
			}

			// ============================================================
			// Step 1: Exchange keys via Network tab
			// ============================================================
			const keysTimer = timer('Key exchange')
			console.log('\n=== Step 1: Exchange keys ===')

			await page1.locator('.nav-item[data-tab="network"]').click()
			await page2.locator('.nav-item[data-tab="network"]').click()
			await expect(page1.locator('.network-container, #network-view')).toBeVisible({
				timeout: UI_TIMEOUT,
			})
			await expect(page2.locator('.network-container, #network-view')).toBeVisible({
				timeout: UI_TIMEOUT,
			})

			// Import contacts via backend
			await backend1.invoke('network_import_contact', { identity: email2 })
			await backend2.invoke('network_import_contact', { identity: email1 })
			console.log('Contacts imported!')

			await page1.reload()
			await page2.reload()
			await waitForAppReady(page1, { timeout: 10_000 })
			await waitForAppReady(page2, { timeout: 10_000 })
			keysTimer.stop()

			// ============================================================
			// Step 2: Client1 imports data and creates dataset
			// ============================================================
			log(logSocket, { event: 'step-2', action: 'create-dataset' })
			console.log('\n=== Step 2: Client1 imports data and creates dataset ===')

			// Navigate to Data tab on Client1
			await page1.locator('.nav-item[data-tab="data"]').click()
			await expect(page1.locator('#data-view.tab-content.active')).toBeVisible({
				timeout: UI_TIMEOUT,
			})

			// Import synthetic data
			const importBtn = page1.locator('#open-import-modal-btn')
			await expect(importBtn).toBeVisible()
			await importBtn.click()

			const importModal = page1.locator('#import-modal')
			await expect(importModal).not.toHaveAttribute('hidden')

			// Set folder path
			await page1.evaluate((folderPath) => {
				const w = window as any
				w.__TEST_SELECT_FOLDER__ = () => folderPath
			}, syntheticDataDir)

			const folderDropzone = page1.locator('#folder-dropzone')
			await folderDropzone.click()

			// Wait for file types section
			await page1.waitForTimeout(1000)
			await expect(page1.locator('#file-types-section')).toBeVisible({ timeout: 10_000 })

			// Select .txt files
			const txtCheckbox = page1.locator('.file-type-checkbox input[value=".txt"]')
			if ((await txtCheckbox.count()) > 0) {
				await txtCheckbox.check()
			}

			await page1.waitForTimeout(2000)

			// Select pattern if available
			const patternSection = page1.locator('#pattern-detection-section')
			if (await patternSection.isVisible().catch(() => false)) {
				const patternSuggestions = page1.locator('.pattern-suggestion')
				if ((await patternSuggestions.count()) > 0) {
					await patternSuggestions.first().click()
				}
			}

			// Select all files
			const selectAllFiles = page1.locator('#select-all-files')
			if ((await selectAllFiles.count()) > 0) {
				await selectAllFiles.check()
			}

			// Continue to review
			const continueBtn = page1.locator('#import-continue-btn')
			await expect(continueBtn).toBeEnabled({ timeout: 10_000 })
			await continueBtn.click()

			await expect(page1.locator('#import-modal-review')).toBeVisible({ timeout: 10_000 })

			// Wait for detection
			const detectionProgress = page1.locator('#detection-progress')
			if (await detectionProgress.isVisible().catch(() => false)) {
				await expect(detectionProgress).toBeHidden({ timeout: 30_000 })
			}

			// Import
			await page1.locator('#review-import-btn').click()
			await expect(importModal).toHaveAttribute('hidden', '', { timeout: 30_000 })
			await page1.waitForTimeout(2000)

			const importedCount = await page1.locator('#files-table-body tr, .file-row').count()
			console.log(`Imported ${importedCount} files`)

			// Switch to Datasets view and create dataset
			const datasetsToggle = page1.locator('#data-view-toggle .pill-button[data-view="datasets"]')
			await expect(datasetsToggle).toBeVisible({ timeout: UI_TIMEOUT })
			await datasetsToggle.click()
			await page1.waitForTimeout(1000)

			// Wait for datasets view to fully load (either the main section or empty state)
			await expect(page1.locator('#dataset-data-section')).toBeVisible({ timeout: UI_TIMEOUT })

			// Wait for new dataset button to be visible and click it
			const newDatasetBtn = page1.locator('#new-dataset-btn')
			await expect(newDatasetBtn).toBeVisible({ timeout: UI_TIMEOUT })
			await newDatasetBtn.click()

			// Wait for dataset editor to open
			await expect(page1.locator('#dataset-editor-section')).toBeVisible({ timeout: 10000 })

			// Fill dataset form
			await page1.locator('#dataset-form-name').fill(datasetName)
			await page1
				.locator('#dataset-form-description')
				.fill('Dataset for pipeline collaboration test')

			// Add asset with private + mock files
			const addAssetBtn = page1.locator('#dataset-add-asset')
			await expect(addAssetBtn).toBeVisible({ timeout: UI_TIMEOUT })
			await addAssetBtn.click()
			await page1.waitForTimeout(300)

			// Switch to File List mode
			const assetRow = page1.locator('#dataset-assets-list .asset-row').first()
			await expect(assetRow).toBeVisible({ timeout: 3000 })
			const fileListModeBtn = assetRow.locator('.pill-button[data-mode="list"]')
			await fileListModeBtn.click()
			await page1.waitForTimeout(300)

			// Add 5 private files
			console.log('Adding 5 files to Private side...')
			const privateExistingFilesBtn = assetRow.locator('.asset-side.private .btn-existing-files')
			await expect(privateExistingFilesBtn).toBeVisible()
			await privateExistingFilesBtn.click()

			const filePickerModal = page1.locator('#file-picker-modal')
			await expect(filePickerModal).toBeVisible({ timeout: 5000 })

			let filePickerCheckboxes = filePickerModal.locator('.file-picker-checkbox')
			const checkboxCount = await filePickerCheckboxes.count()
			console.log(`File picker shows ${checkboxCount} files`)
			expect(checkboxCount).toBeGreaterThanOrEqual(10)

			for (let i = 0; i < 5; i++) {
				await filePickerCheckboxes.nth(i).check()
			}

			const addSelectedBtn = page1.locator('#file-picker-add')
			await expect(addSelectedBtn).toBeVisible()
			await addSelectedBtn.click()
			await expect(filePickerModal).toBeHidden({ timeout: 3000 })
			await page1.waitForTimeout(500)

			// Verify private files added
			const privateFileItems = assetRow.locator('.asset-side.private .file-item')
			const privateCount = await privateFileItems.count()
			console.log(`Private side has ${privateCount} files`)
			expect(privateCount).toBe(5)

			// Add 5 mock files
			console.log('Adding 5 files to Mock side...')
			const mockExistingFilesBtn = assetRow.locator('.asset-side.mock .btn-existing-files')
			await expect(mockExistingFilesBtn).toBeVisible()
			await mockExistingFilesBtn.click()

			await expect(filePickerModal).toBeVisible({ timeout: 5000 })

			filePickerCheckboxes = filePickerModal.locator('.file-picker-checkbox')
			for (let i = 5; i < 10; i++) {
				await filePickerCheckboxes.nth(i).check()
			}

			await addSelectedBtn.click()
			await expect(filePickerModal).toBeHidden({ timeout: 3000 })
			await page1.waitForTimeout(500)

			// Verify mock files added
			const mockFileItems = assetRow.locator('.asset-side.mock .file-item')
			const mockCount = await mockFileItems.count()
			console.log(`Mock side has ${mockCount} files`)
			expect(mockCount).toBe(5)

			// Save dataset
			const saveDatasetBtn = page1.locator('#dataset-editor-save')
			await expect(saveDatasetBtn).toBeVisible()
			await saveDatasetBtn.click()
			await expect(page1.locator('#dataset-editor-section')).toBeHidden({ timeout: 10000 })
			console.log('Dataset created!')

			// Publish dataset
			const datasetCard = page1
				.locator('#datasets-grid .dataset-card')
				.filter({ hasText: datasetName })
			const publishBtn = datasetCard.locator('.btn-publish, button:has-text("Publish")')
			await expect(publishBtn).toBeVisible({ timeout: 5000 })
			await publishBtn.click()
			await page1.waitForTimeout(3000)
			console.log('Dataset published!')

			// ============================================================
			// Step 3: Client2 (data scientist) imports HERC2 Pipeline
			// ============================================================
			log(logSocket, { event: 'step-3', action: 'import-pipeline' })
			console.log('\n=== Step 3: Client2 imports HERC2 Pipeline ===')

			// Handle dialogs for client2
			page2.on('dialog', async (dialog) => {
				console.log(`[Client2] Dialog: ${dialog.message()}`)
				try {
					await dialog.accept()
				} catch {}
			})

			// Import HERC2 from local bioscript examples (faster than GitHub)
			const herc2LocalPath = path.join(
				process.cwd(),
				'biovault',
				'bioscript',
				'examples',
				'herc2',
				'herc2-classifier',
			)
			console.log(`Importing HERC2 from: ${herc2LocalPath}`)

			try {
				await backend2.invoke('import_pipeline', {
					name: 'herc2-classifier',
					directory: herc2LocalPath,
					overwrite: true,
				})
				console.log('Client2: HERC2 pipeline imported from local path!')
			} catch (err) {
				console.log(`Import error (may be ok if already exists): ${err}`)
			}

			// Navigate to Pipelines tab to verify
			await page2.locator('.nav-item[data-tab="run"]').click()
			await expect(page2.locator('#run-view')).toBeVisible({ timeout: UI_TIMEOUT })
			await page2.waitForTimeout(1000)

			// ============================================================
			// Step 4: Wait for dataset to appear on Client2's Network tab
			// ============================================================
			log(logSocket, { event: 'step-4', action: 'wait-network-sync' })
			console.log('\n=== Step 4: Wait for dataset on Client2 Network ===')

			// Navigate Client2 to Network tab > Datasets
			await page2.locator('.nav-item[data-tab="network"]').click()
			await expect(page2.locator('.network-container, #network-view')).toBeVisible({
				timeout: UI_TIMEOUT,
			})

			// Click on Datasets tab within Network
			const networkDatasetsTab = page2.locator('#network-view-toggle button[data-view="datasets"]')
			await expect(networkDatasetsTab).toBeVisible({ timeout: UI_TIMEOUT })
			await networkDatasetsTab.click()
			await page2.waitForTimeout(500)

			// Wait for Client1's dataset to appear
			const syncTimer = timer('Dataset sync to network')
			let datasetFound = false
			const syncStart = Date.now()

			// Wait for dataset cards to render (they might already be there)
			await page2.waitForTimeout(2000)

			while (Date.now() - syncStart < SYNC_TIMEOUT) {
				// Check for dataset cards FIRST before reloading
				// Network datasets use .dataset-item class (not .dataset-card which is for local datasets)
				const datasetCards = page2.locator('.dataset-item')
				const count = await datasetCards.count()
				console.log(`Checking for dataset cards... found: ${count}`)

				if (count > 0) {
					console.log(`Found ${count} dataset(s) on network!`)
					datasetFound = true
					break
				}

				// Only reload and retry if not found
				console.log('No datasets found yet, triggering sync and reloading...')
				try {
					await backend2.invoke('trigger_syftbox_sync')
				} catch {}

				await page2.reload()
				await waitForAppReady(page2, { timeout: 10_000 })
				await page2.locator('.nav-item[data-tab="network"]').click()
				await page2.waitForTimeout(1000)

				// Click Datasets tab
				const datasetsTab = page2.locator('#network-view-toggle button[data-view="datasets"]')
				if (await datasetsTab.isVisible().catch(() => false)) {
					await datasetsTab.click()
					await page2.waitForTimeout(1000)
				}

				await page2.waitForTimeout(2000)
			}

			syncTimer.stop()
			if (!datasetFound) {
				throw new Error('Dataset not found on network within timeout')
			}

			// ============================================================
			// Step 5: Client2 runs imported pipeline on peer's mock data
			// ============================================================
			log(logSocket, { event: 'step-5', action: 'run-pipeline-mock' })
			console.log('\n=== Step 5: Client2 runs HERC2 pipeline on mock data ===')

			// DEBUG: Query network datasets from backend to see what's returned
			try {
				const networkDatasets = await backend2.invoke('network_scan_datasets')
				console.log('\n=== DEBUG: Network Datasets from Backend ===')
				console.log(JSON.stringify(networkDatasets, null, 2))
			} catch (err) {
				console.log('DEBUG: Failed to get network datasets:', err)
			}

			// DEBUG: Check what's rendered in the DOM
			const datasetInfo = await page2.evaluate(() => {
				const items = document.querySelectorAll('.dataset-item')
				return Array.from(items).map((item) => {
					const row = item.querySelector('.dataset-row')
					const runBtn = item.querySelector('.run-pipeline-btn')
					const requestBtn = item.querySelector('.request-run-btn')
					return {
						name: item.dataset.name,
						owner: item.dataset.owner,
						runBtnDisplay: runBtn ? getComputedStyle(runBtn).display : 'not found',
						requestBtnDisplay: requestBtn ? getComputedStyle(requestBtn).display : 'not found',
					}
				})
			})
			console.log('\n=== DEBUG: Dataset Items in DOM ===')
			console.log(JSON.stringify(datasetInfo, null, 2))

			// Find the dataset card and click "Run Pipeline" button
			// This button appears for trusted peer datasets that have mock data
			const networkDatasetCardForRun = page2.locator('.dataset-item').first()
			const runPipelineOnMockBtn = networkDatasetCardForRun.locator('.run-pipeline-btn')
			await expect(runPipelineOnMockBtn).toBeVisible({ timeout: UI_TIMEOUT })
			console.log('Found Run Pipeline button for mock data, clicking...')
			await runPipelineOnMockBtn.click()
			await page2.waitForTimeout(2000)

			// Wait for the data run modal to appear (pipeline selection modal)
			console.log('Waiting for pipeline selection modal...')
			const dataRunModal = page2.locator('#data-run-modal')
			await expect(dataRunModal).toBeVisible({ timeout: UI_TIMEOUT })
			console.log('Pipeline selection modal visible!')

			// The herc2-classifier pipeline should be listed - select it if not already
			const herc2RadioOption = dataRunModal.locator(
				'input[name="data-run-pipeline"][value*="herc2"], .data-run-pipeline-option:has-text("herc2")',
			)
			if (await herc2RadioOption.isVisible().catch(() => false)) {
				await herc2RadioOption.click()
			}

			const runsBeforeMock = await backend2.invoke('get_pipeline_runs', {})
			const previousIds2 = new Set((runsBeforeMock || []).map((run: any) => run.id))

			// Click the Run button
			const runBtn = dataRunModal.locator('#data-run-run-btn')
			await expect(runBtn).toBeVisible({ timeout: UI_TIMEOUT })
			console.log('Clicking Run button...')
			await runBtn.click()
			await page2.waitForTimeout(3000)
			console.log('Pipeline run started on mock data!')

			if (DEBUG_PIPELINE_PAUSE_MS > 0) {
				log(logSocket, { event: 'debug-pause', ms: DEBUG_PIPELINE_PAUSE_MS })
				console.log(`Pausing ${DEBUG_PIPELINE_PAUSE_MS}ms for Nextflow inspection...`)
				await page2.waitForTimeout(DEBUG_PIPELINE_PAUSE_MS)
			}

			// Wait for run to complete by checking backend
			const mockRunTimer = timer('Mock data pipeline run')
			const mockRun2 = await waitForNewRun(backend2, previousIds2)
			console.log(`Waiting for run ${mockRun2.id} to complete...`)
			const { status, run: mockRun2Final } = await waitForRunCompletion(
				page2,
				backend2,
				mockRun2.id,
			)
			console.log(`Pipeline run on mock data completed with status: ${status}`)
			expect(status).toBe('success')
			mockRunTimer.stop()

			const mockResultPath2 = resolvePipelineResultPath(mockRun2Final)
			client2MockResult = await readTextFileWithRetry(mockResultPath2)
			client2BiovaultHome = getBiovaultHomeFromRun(mockRun2Final)

			// Navigate to Runs tab to verify
			const runsTab = page2.locator(
				'.tab-pills button:has-text("Runs"), .pill-button:has-text("Runs")',
			)
			if (await runsTab.isVisible().catch(() => false)) {
				await runsTab.click()
				await page2.waitForTimeout(1000)

				// Verify run appears in list
				const runCard = page2.locator('.run-card, .run-item').first()
				await expect(runCard).toBeVisible({ timeout: UI_TIMEOUT })
				console.log('✓ Run verified in Runs tab!')
			}

			// ============================================================
			// Step 6: Client2 clicks "Request Run" to request pipeline on peer's private data
			// ============================================================
			log(logSocket, { event: 'step-6', action: 'request-pipeline-run' })
			console.log('\n=== Step 6: Client2 requests pipeline run on peer private data ===')

			// Navigate back to Network > Datasets
			await page2.locator('.nav-item[data-tab="network"]').click()
			await expect(page2.locator('.network-container, #network-view')).toBeVisible({
				timeout: UI_TIMEOUT,
			})
			const datasetsTabForRequest = page2.locator(
				'#network-view-toggle button[data-view="datasets"]',
			)
			if (await datasetsTabForRequest.isVisible().catch(() => false)) {
				await datasetsTabForRequest.click()
				await page2.waitForTimeout(1000)
			}

			// Find the dataset card and click "Request Run" button
			// The "Request Run" button is visible for peer datasets (not "Run Pipeline" which is for own datasets)
			const networkDatasetCard = page2.locator('.dataset-item').first()
			const requestRunBtn = networkDatasetCard.locator('.request-run-btn')
			await expect(requestRunBtn).toBeVisible({ timeout: UI_TIMEOUT })
			console.log('Found Request Run button, clicking...')
			await requestRunBtn.click()
			await page2.waitForTimeout(2000)

			// Wait for the "Request Pipeline Run" modal to appear
			console.log('Waiting for Request Pipeline Run modal...')
			const requestModal = page2.locator('#request-pipeline-modal')
			await expect(requestModal).toBeVisible({ timeout: UI_TIMEOUT })
			console.log('Request modal visible!')

			// The pipeline should already be selected (herc2-classifier)
			// Click "Send Request" button
			const sendRequestBtn = page2.locator('#send-pipeline-request-btn')
			await expect(sendRequestBtn).toBeVisible({ timeout: UI_TIMEOUT })
			console.log('Clicking Send Request...')
			await sendRequestBtn.click()
			await page2.waitForTimeout(3000)
			console.log('Pipeline request sent!')

			// ============================================================
			// Step 7: Client1 receives request in Messages
			// ============================================================
			log(logSocket, { event: 'step-7', action: 'receive-request' })
			console.log('\n=== Step 7: Client1 receives request in Messages ===')

			// Trigger sync on Client1
			await backend1.invoke('trigger_syftbox_sync')
			await backend1.invoke('sync_messages', {})
			await page1.waitForTimeout(3000)

			// Navigate to Messages
			await page1.locator('.nav-item[data-tab="messages"]').click()
			await expect(page1.locator('#messages-view, .messages-container')).toBeVisible({
				timeout: UI_TIMEOUT,
			})
			await page1.waitForTimeout(1000)

			const requestCard = await waitForMessageCard(page1, backend1, '.message-pipeline-request')
			console.log('Pipeline request received!')

			// Click Import Pipeline button if available
			const importPipelineBtn = requestCard.locator('button:has-text("Import Pipeline")')
			if (await importPipelineBtn.isVisible().catch(() => false)) {
				await importPipelineBtn.click()
				await page1.waitForTimeout(2000)
				console.log('Pipeline imported from request!')
			}

			// ============================================================
			// Step 8: Client1 runs pipeline on mock data, then private data
			// ============================================================
			log(logSocket, { event: 'step-8', action: 'run-pipeline' })
			console.log('\n=== Step 8: Client1 runs pipeline on mock + private data ===')

			const mockRun1 = await runDatasetPipeline(page1, backend1, datasetName, 'mock')
			console.log(`Pipeline mock run started: ${mockRun1.id}`)
			const { status: mockStatus, run: mockRun1Final } = await waitForRunCompletion(
				page1,
				backend1,
				mockRun1.id,
			)
			console.log(`Pipeline mock run completed with status: ${mockStatus}`)
			expect(mockStatus).toBe('success')

			const mockResultPath1 = resolvePipelineResultPath(mockRun1Final)
			client1MockResult = await readTextFileWithRetry(mockResultPath1)
			expect(normalizeTsvResult(client1MockResult)).toBe(normalizeTsvResult(client2MockResult))

			const privateRun1 = await runDatasetPipeline(page1, backend1, datasetName, 'real')
			console.log(`Pipeline private run started: ${privateRun1.id}`)
			const { status: privateStatus, run: privateRun1Final } = await waitForRunCompletion(
				page1,
				backend1,
				privateRun1.id,
			)
			console.log(`Pipeline private run completed with status: ${privateStatus}`)
			expect(privateStatus).toBe('success')
			client1PrivateRunId = privateRun1Final.id

			const privateResultPath1 = resolvePipelineResultPath(privateRun1Final)
			client1PrivateResult = await readTextFileWithRetry(privateResultPath1)

			if (!client1PrivateRunId) {
				throw new Error('Private pipeline run did not start correctly')
			}

			// ============================================================
			// Step 9: Client1 shares results back
			// ============================================================
			log(logSocket, { event: 'step-9', action: 'share-results' })
			console.log('\n=== Step 9: Client1 shares results back ===')

			// Navigate to Messages and send results back from the request card
			await page1.locator('.nav-item[data-tab="messages"]').click()
			await expect(page1.locator('#messages-view, .messages-container')).toBeVisible({
				timeout: UI_TIMEOUT,
			})
			await page1.waitForTimeout(2000)

			const requestCardForSend = page1.locator('.message-pipeline-request')
			await expect(requestCardForSend).toBeVisible({ timeout: 10_000 })

			const runSelect = requestCardForSend.locator('select')
			await expect(runSelect).toBeVisible({ timeout: 10_000 })
			await expect(runSelect).toBeEnabled({ timeout: 10_000 })
			await runSelect.selectOption(client1PrivateRunId.toString())

			const sendBackBtn = requestCardForSend.locator('button:has-text("Send Back")')
			await expect(sendBackBtn).toBeVisible({ timeout: 10_000 })
			await sendBackBtn.click()

			const sendConfirmBtn = page1.locator('#send-results-confirm')
			await expect(sendConfirmBtn).toBeVisible({ timeout: 10_000 })
			const outputCheckboxes = page1.locator('input[data-output-path]')
			expect(await outputCheckboxes.count()).toBeGreaterThan(0)

			await sendConfirmBtn.click()
			await page1.waitForTimeout(3000)
			console.log('Private results sent!')

			// ============================================================
			// Step 10: Client2 receives results
			// ============================================================
			log(logSocket, { event: 'step-10', action: 'receive-results' })
			console.log('\n=== Step 10: Client2 receives results ===')

			// Trigger sync on Client2
			await backend2.invoke('trigger_syftbox_sync')
			await backend2.invoke('sync_messages', {})
			await page2.waitForTimeout(3000)

			// Navigate to Messages
			await page2.locator('.nav-item[data-tab="messages"]').click()
			await expect(page2.locator('#messages-view, .messages-container')).toBeVisible({
				timeout: UI_TIMEOUT,
			})
			await page2.waitForTimeout(1000)

			const resultsCard = await waitForMessageCard(page2, backend2, '.message-pipeline-results')
			console.log('✓ Pipeline results received!')

			// Verify files are listed
			const fileItems = resultsCard.locator('.result-file')
			const fileCount = await fileItems.count()
			console.log(`Results contain ${fileCount} file(s)`)

			const importResultsBtn = resultsCard.locator('button:has-text("Import Results")')
			await expect(importResultsBtn).toBeVisible({ timeout: UI_TIMEOUT })
			await importResultsBtn.click()
			await page2.waitForTimeout(3000)

			if (!client2BiovaultHome) {
				throw new Error('Client2 BioVault home path not resolved')
			}

			const resultsRoot = path.join(client2BiovaultHome, 'results')
			const importedResultPath = await waitForImportedResults(resultsRoot, client1PrivateRunId!)

			const importedBytes = fs.readFileSync(importedResultPath)
			const header = importedBytes.slice(0, 4).toString('utf8')
			expect(header).not.toBe('SYC1')

			const importedContent = importedBytes.toString('utf8')
			expect(importedContent.trim()).toBe(client1PrivateResult.trim())

			// ============================================================
			// Summary
			// ============================================================
			console.log('\n=== TEST COMPLETED ===')
			console.log('Pipeline collaboration flow tested:')
			console.log('  ✓ Client1 created dataset with mock + private data')
			console.log('  ✓ Client2 imported HERC2 pipeline')
			console.log('  ✓ Client2 ran pipeline on mock data successfully')
			console.log('  ✓ Client2 sent pipeline request for private data')
<<<<<<< HEAD
			console.log('  ✓ Client1 received request and ran pipeline')
			console.log('  ✓ Client1 shared results back')

			testTimer.stop()
		} finally {
			await pauseForInteractive(testInfo)
=======
			console.log('  ✓ Client1 received request and ran pipeline (mock + private)')
			console.log('  ✓ Client1 shared private results back')
			console.log('  ✓ Client2 imported private results (unencrypted)')

			testTimer.stop()
		} finally {
			await pauseForInteractiveMode()
>>>>>>> abf20aa4
			if (logSocket) {
				logSocket.close()
			}
			await backend1.close()
			await backend2.close()
			await context1.close()
			await context2.close()
		}
	})
})<|MERGE_RESOLUTION|>--- conflicted
+++ resolved
@@ -1105,22 +1105,13 @@
 			console.log('  ✓ Client2 imported HERC2 pipeline')
 			console.log('  ✓ Client2 ran pipeline on mock data successfully')
 			console.log('  ✓ Client2 sent pipeline request for private data')
-<<<<<<< HEAD
-			console.log('  ✓ Client1 received request and ran pipeline')
-			console.log('  ✓ Client1 shared results back')
+			console.log('  ✓ Client1 received request and ran pipeline (mock + private)')
+			console.log('  ✓ Client1 shared private results back')
+			console.log('  ✓ Client2 imported private results (unencrypted)')
 
 			testTimer.stop()
 		} finally {
 			await pauseForInteractive(testInfo)
-=======
-			console.log('  ✓ Client1 received request and ran pipeline (mock + private)')
-			console.log('  ✓ Client1 shared private results back')
-			console.log('  ✓ Client2 imported private results (unencrypted)')
-
-			testTimer.stop()
-		} finally {
-			await pauseForInteractiveMode()
->>>>>>> abf20aa4
 			if (logSocket) {
 				logSocket.close()
 			}
