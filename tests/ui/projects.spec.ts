--- conflicted
+++ resolved
@@ -1,9 +1,6 @@
 import { expect, test } from '@playwright/test'
-<<<<<<< HEAD
 import path from 'path'
 import { fileURLToPath } from 'url'
-=======
->>>>>>> 918d3517
 import WebSocket from 'ws'
 
 /** @type {WebSocket | null} */
@@ -195,40 +192,13 @@
 		await page.click('button:has-text("Create New Project")')
 		await page.waitForSelector('#create-project-modal', { state: 'visible' })
 
-<<<<<<< HEAD
-		// Step 0: Project Details
-		await expect(page.locator('.project-wizard-step.active')).toHaveAttribute('data-step', '0')
-=======
 		// Details tab active by default
 		await expect(page.locator('.create-tab-content.active')).toHaveAttribute(
 			'data-content',
 			'details',
 		)
->>>>>>> 918d3517
 		await page.fill('#new-project-name', 'Test Project')
 
-<<<<<<< HEAD
-		// Step 1: Inputs
-		await expect(page.locator('.project-wizard-step.active')).toHaveAttribute('data-step', '1')
-		await page.click('button:has-text("Next")')
-
-		// Step 2: Parameters
-		await expect(page.locator('.project-wizard-step.active')).toHaveAttribute('data-step', '2')
-		await page.click('button:has-text("Next")')
-
-		// Step 3: Outputs
-		await expect(page.locator('.project-wizard-step.active')).toHaveAttribute('data-step', '3')
-		await page.click('button:has-text("Next")')
-
-		// Step 4: Preview
-		await expect(page.locator('.project-wizard-step.active')).toHaveAttribute('data-step', '4')
-		await page.click('button:has-text("Next")')
-
-		// Step 5: Review & Create
-		await expect(page.locator('.project-wizard-step.active')).toHaveAttribute('data-step', '5')
-
-		sendUnifiedLog({ test: 'project-wizard-navigation', action: 'complete' })
-=======
 		// Navigate using Next button
 		await page.locator('#create-project-next').click()
 		await expect(page.locator('.create-tab-content.active')).toHaveAttribute(
@@ -263,7 +233,6 @@
 		)
 
 		sendUnifiedLog({ test: 'project-tab-navigation', action: 'complete' })
->>>>>>> 918d3517
 	})
 
 	test('should add and remove parameters using modal', async ({ page }) => {
@@ -277,10 +246,6 @@
 		// Fill project name
 		await page.fill('#new-project-name', 'Param Test Project')
 
-<<<<<<< HEAD
-		// Now at Parameters step
-		await expect(page.locator('.project-wizard-step.active')).toHaveAttribute('data-step', '2')
-=======
 		// Navigate to Parameters tab
 		await page.locator('.create-tab[data-tab="parameters"]').click()
 		await expect(page.locator('.create-tab-content.active')).toHaveAttribute(
@@ -320,7 +285,6 @@
 		await page.fill('#modal-field-description', 'Output file format')
 		await page.click('#spec-item-modal-submit')
 		await page.waitForTimeout(300)
->>>>>>> 918d3517
 
 		// Verify both parameters are present
 		await expect(page.locator('.spec-list-item')).toHaveCount(2)
@@ -336,34 +300,22 @@
 		sendUnifiedLog({ test: 'project-parameters', action: 'complete' })
 	})
 
-<<<<<<< HEAD
-		// Navigate to preview and verify parameters appear
-		await page.click('button:has-text("Next")') // To Outputs
-		await page.click('button:has-text("Next")') // To Preview
-=======
 	test('should add inputs and outputs using modals', async ({ page }) => {
 		sendUnifiedLog({ test: 'project-inputs-outputs', action: 'start' })
->>>>>>> 918d3517
-
-		await page.click('.nav-item[data-tab="projects"]')
-		await page.waitForTimeout(500)
-		await page.click('button:has-text("New Project")')
+
+		await page.click('.nav-item[data-tab="projects"]')
+		await page.waitForTimeout(500)
+		await page.click('button:has-text("Create New Project")')
 		await page.waitForSelector('#create-project-modal', { state: 'visible' })
 
 		await page.fill('#new-project-name', 'IO Test Project')
 
-<<<<<<< HEAD
-		// Go back to Parameters step
-		await page.click('button:has-text("Back")') // Back to Outputs
-		await page.click('button:has-text("Back")') // Back to Parameters
-=======
 		// Navigate to Inputs tab
 		await page.locator('.create-tab[data-tab="inputs"]').click()
 		await expect(page.locator('.create-tab-content.active')).toHaveAttribute(
 			'data-content',
 			'inputs',
 		)
->>>>>>> 918d3517
 
 		// Wait for form to initialize
 		await page.waitForTimeout(500)
@@ -418,35 +370,19 @@
 		await page.click('button:has-text("Create New Project")')
 		await page.waitForSelector('#create-project-modal', { state: 'visible' })
 
-<<<<<<< HEAD
-		await page.fill('#new-project-name', 'IO Test Project')
-		await page.click('button:has-text("Next")')
-
-		// At Inputs step (step 1)
-		await expect(page.locator('.project-wizard-step.active')).toHaveAttribute('data-step', '1')
-=======
 		await page.fill('#new-project-name', 'Validation Test')
 
 		// Navigate to Inputs tab
 		await page.locator('.create-tab[data-tab="inputs"]').click()
->>>>>>> 918d3517
 
 		// Wait for form to initialize
 		await page.waitForTimeout(500)
 
-<<<<<<< HEAD
-		// Move to Parameters (step 2)
-		await page.click('button:has-text("Next")')
-
-		// Move to Outputs (step 3)
-		await page.click('button:has-text("Next")')
-=======
 		// Try to add input with only name (no type) - should show alert
 		await page.locator('.create-tab-content.active .spec-add-zone').click()
 		await page.waitForSelector('#spec-item-modal', { state: 'visible' })
 		await page.fill('#modal-field-name', 'incomplete_input')
 		// Don't select type
->>>>>>> 918d3517
 
 		page.on('dialog', (dialog) => dialog.accept()) // Auto-accept alert
 		await page.click('#spec-item-modal-submit')
@@ -475,24 +411,12 @@
 		await page.click('button:has-text("Create New Project")')
 		await page.waitForSelector('#create-project-modal', { state: 'visible' })
 
-<<<<<<< HEAD
-		await page.fill('#new-project-name', 'Empty Fields Test')
-		await page.click('button:has-text("Next")') // To Inputs
-=======
 		await page.fill('#new-project-name', 'Edit Test Project')
->>>>>>> 918d3517
 
 		// Navigate to Inputs tab
 		await page.locator('.create-tab[data-tab="inputs"]').click()
 
-<<<<<<< HEAD
-		// Navigate to preview
-		await page.click('button:has-text("Next")') // To Parameters
-		await page.click('button:has-text("Next")') // To Outputs
-		await page.click('button:has-text("Next")') // To Preview
-=======
 		// Wait for form to initialize
->>>>>>> 918d3517
 		await page.waitForTimeout(500)
 
 		// Add an input (within active tab)
@@ -511,17 +435,10 @@
 		// Modal should have existing values
 		await expect(page.locator('#modal-field-name')).toHaveValue('data_file')
 
-<<<<<<< HEAD
-		await page.click('button.tab[data-tab="projects"]')
-		await page.waitForTimeout(500)
-		await page.click('button:has-text("Create New Project")')
-		await page.waitForSelector('#create-project-modal', { state: 'visible' })
-=======
 		// Change description
 		await page.fill('#modal-field-description', 'Updated description')
 		await page.click('#spec-item-modal-submit')
 		await page.waitForTimeout(300)
->>>>>>> 918d3517
 
 		// Verify changes
 		await expect(page.locator('.spec-item-details')).toContainText('Updated description')
@@ -529,38 +446,26 @@
 		sendUnifiedLog({ test: 'project-edit-modal', action: 'complete' })
 	})
 
-<<<<<<< HEAD
-		await expect(page.locator('.project-wizard-step.active')).toHaveAttribute('data-step', '3')
-=======
 	test('should select workflow engine and script language with cards', async ({ page }) => {
 		sendUnifiedLog({ test: 'project-option-cards', action: 'start' })
->>>>>>> 918d3517
-
-		await page.click('.nav-item[data-tab="projects"]')
-		await page.waitForTimeout(500)
-		await page.click('button:has-text("New Project")')
-		await page.waitForSelector('#create-project-modal', { state: 'visible' })
-
-<<<<<<< HEAD
-		await expect(page.locator('.project-wizard-step.active')).toHaveAttribute('data-step', '0')
-=======
+
+		await page.click('.nav-item[data-tab="projects"]')
+		await page.waitForTimeout(500)
+		await page.click('button:has-text("Create New Project")')
+		await page.waitForSelector('#create-project-modal', { state: 'visible' })
+
 		// Verify default selections
 		await expect(page.locator('.option-card[data-value="nextflow"]')).toHaveClass(/active/)
 		await expect(page.locator('.option-card[data-value="python"]')).toHaveClass(/active/)
->>>>>>> 918d3517
 
 		// Click "None" for scripting language
 		await page.locator('.option-card[data-value="none"]').click()
 		await expect(page.locator('.option-card[data-value="none"]')).toHaveClass(/active/)
 		await expect(page.locator('.option-card[data-value="python"]')).not.toHaveClass(/active/)
 
-<<<<<<< HEAD
-		await expect(page.locator('.project-wizard-step.active')).toHaveAttribute('data-step', '3')
-=======
 		// Click Python again
 		await page.locator('.option-card[data-value="python"]').click()
 		await expect(page.locator('.option-card[data-value="python"]')).toHaveClass(/active/)
->>>>>>> 918d3517
 
 		sendUnifiedLog({ test: 'project-option-cards', action: 'complete' })
 	})
