import { expect, test } from '@playwright/test'

test.describe('SQL tab', () => {
	test.beforeEach(async ({ page }) => {
		await page.addInitScript(() => {
			const responses = {
				tables: [{ name: 'participants' }, { name: 'measurements' }],
				schema: {
					columns: [
						{ name: 'id', type: 'INTEGER', nullable: false, primary_key: true },
						{ name: 'participant_id', type: 'TEXT', nullable: false, primary_key: false },
					],
					indexes: ['idx_participants_participant_id'],
					foreign_keys: [],
				},
				runResult: {
					operation: 'read',
					headers: ['id', 'participant_id'],
					rows: [
						['1', 'P-001'],
						['2', 'P-002'],
					],
					total_rows: 2,
					truncated: false,
					execution_time_ms: 5,
					affected_rows: null,
					message: null,
				},
				aiSql: 'select participant_id, created_at from participants limit 5;',
			}

			const w = /** @type {any} */ window

			w.__TEST_INVOKE_OVERRIDE__ = async (cmd) => {
				switch (cmd) {
					case 'check_is_onboarded':
						return true
					case 'sql_list_tables':
						return responses.tables
					case 'sql_get_table_schema':
						return responses.schema
					case 'sql_run_query':
						return responses.runResult
					case 'sql_export_query':
						return { path: '/tmp/query.csv', rows_written: 2 }
					case 'get_settings':
						return {
							docker_path: '/usr/local/bin/docker',
							java_path: '/usr/bin/java',
							syftbox_path: '/usr/local/bin/syftbox',
							biovault_path: 'bv',
							email: 'tester@example.com',
							ai_api_url: 'https://openrouter.ai/api/v1/chat/completions',
							ai_api_token: 'sk-test',
							ai_model: 'openrouter/auto',
						}
					default:
						return null
				}
			}

			w.__SQL_AI_PROVIDER__ = {
				async generate(prompt) {
					const trimmed = prompt.trim()
					if (trimmed.length === 0) {
						return ''
					}
					return responses.aiSql
				},
			}
		})

		await page.goto('/')
		await expect(page.locator('.app-sidebar')).toBeVisible()
	})

	test('displays tables, schema, and query results', async ({ page }) => {
<<<<<<< HEAD
		// First make sure workbench panel exists
		await expect(page.locator('.workbench-panel')).toBeVisible()
=======
		await page.getByRole('button', { name: 'SQL' }).click()
		await expect(page.locator('#sql-view.tab-content.active')).toBeVisible()
>>>>>>> cf475612

		// Click SQL in the workbench (bottom panel)
		const sqlTab = page.locator('.workbench-tab[data-workbench-tab="sql"]')
		await expect(sqlTab).toBeVisible()
		await sqlTab.click()

		// Wait a moment for panel to expand and content to load
		await page.waitForTimeout(500)

		// Wait for SQL table list to be visible (which means panel expanded and SQL loaded)
		const tableList = page.locator('#sql-table-list .sql-table-btn')
		await expect(tableList).toHaveCount(2)
		await expect(tableList.nth(0)).toHaveText('participants')

		await tableList.nth(0).click()

		await expect(page.locator('#sql-status')).toHaveText(/Query completed successfully/i)
		await expect(page.locator('#sql-result-table thead tr th').first()).toHaveText('id')
		await expect(page.locator('#sql-result-table tbody tr')).toHaveCount(2)
		await expect(page.locator('#sql-table-schema')).toContainText('participant_id')
		await expect(page.locator('#sql-result-meta')).toContainText('2 rows')
	})

	test('AI assistant populates the SQL editor', async ({ page }) => {
		// First make sure workbench panel exists
		await expect(page.locator('.workbench-panel')).toBeVisible()

		// Click SQL in the workbench (bottom panel)
		const sqlTab = page.locator('.workbench-tab[data-workbench-tab="sql"]')
		await expect(sqlTab).toBeVisible()
		await sqlTab.click()

		// Wait a moment for panel to expand and content to load
		await page.waitForTimeout(500)

		// Wait for SQL AI prompt to be visible (which means panel expanded and SQL loaded)
		const prompt = page.locator('#sql-ai-prompt')
		await expect(prompt).toBeVisible()
		await prompt.fill('Show latest participant records.')
		await page.locator('#sql-ai-submit-btn').click()

		await expect(page.locator('#sql-ai-status')).toHaveText(/SQL generated/i)
		const editorValue = await page.locator('#sql-editor-input').inputValue()
		await expect(editorValue).toContain('SELECT participant_id')
	})
})<|MERGE_RESOLUTION|>--- conflicted
+++ resolved
@@ -75,13 +75,9 @@
 	})
 
 	test('displays tables, schema, and query results', async ({ page }) => {
-<<<<<<< HEAD
 		// First make sure workbench panel exists
 		await expect(page.locator('.workbench-panel')).toBeVisible()
-=======
-		await page.getByRole('button', { name: 'SQL' }).click()
-		await expect(page.locator('#sql-view.tab-content.active')).toBeVisible()
->>>>>>> cf475612
+
 
 		// Click SQL in the workbench (bottom panel)
 		const sqlTab = page.locator('.workbench-tab[data-workbench-tab="sql"]')
