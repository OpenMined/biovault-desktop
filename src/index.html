<!doctype html>
<html lang="en">
	<head>
		<meta charset="UTF-8" />
		<meta name="viewport" content="width=device-width, initial-scale=1.0" />
		<title>BioVault Desktop</title>
<<<<<<< HEAD
		<style>
			* {
				margin: 0;
				padding: 0;
				box-sizing: border-box;
			}

			body {
				font-family:
					system-ui,
					-apple-system,
					sans-serif;
				height: 100vh;
				overflow: hidden;
				display: flex;
				flex-direction: column;
			}

			.tabs {
				display: flex;
				background: #f5f5f5;
				border-bottom: 2px solid #ddd;
			}

			.tab {
				padding: 15px 30px;
				cursor: pointer;
				border: none;
				background: none;
				font-size: 14px;
				font-weight: 500;
				color: #666;
			}

			.tab.active {
				background: white;
				color: #0066cc;
				border-bottom: 2px solid #0066cc;
				margin-bottom: -2px;
			}

			.tab-content {
				display: none;
				flex: 1;
				min-height: 0;
			}

			.tab-content.active {
				display: flex;
				flex-direction: column;
				min-height: 0;
			}

			#import-view {
				position: relative;
				min-height: 0;
			}

			.import-layout {
				flex: 1;
				display: flex;
				flex-direction: column;
				gap: 0;
				padding: 20px;
				padding-bottom: 84px;
				min-height: 0;
				overflow-y: auto;
				overscroll-behavior: contain;
				--import-top-size: 50%;
			}

			.import-top {
				flex: 0 0 var(--import-top-size);
				min-height: 160px;
				overflow: auto;
				display: flex;
				flex-direction: column;
				gap: 16px;
			}

			.import-resizer {
				flex: 0 0 10px;
				margin: 12px 0;
				background: #dbe3f5;
				border-radius: 6px;
				position: relative;
				cursor: row-resize;
				touch-action: none;
			}

			.import-resizer::after {
				content: '';
				position: absolute;
				top: 50%;
				left: 50%;
				transform: translate(-50%, -50%);
				width: 48px;
				height: 3px;
				background: #94a3b8;
				border-radius: 999px;
			}

			.import-resizer.is-dragging {
				background: #c3d0ee;
			}

			.import-resizer.is-dragging::after {
				background: #64748b;
			}

			.import-files-section {
				flex: 1 1 auto;
				display: flex;
				flex-direction: column;
				gap: 12px;
				min-height: 200px;
				overflow: hidden;
			}

			.import-footer {
				position: absolute;
				bottom: 0;
				left: 0;
				right: 0;
				padding: 12px 20px 20px;
				display: flex;
				justify-content: flex-end;
				background: linear-gradient(180deg, rgba(241, 245, 251, 0) 0%, #f8fafc 80%);
			}

			#import-review-view {
				display: flex;
				flex-direction: column;
				min-height: 0;
			}

			.review-container {
				flex: 1;
				display: flex;
				flex-direction: column;
				min-height: 0;
				padding: 20px;
				gap: 16px;
				overflow: hidden;
			}

			.review-table-wrapper {
				flex: 1;
				overflow: auto;
				border: 1px solid #dbe3f5;
				border-radius: 8px;
				background: #ffffff;
				min-height: 0;
			}

			.review-actions {
				display: flex;
				justify-content: flex-end;
				gap: 10px;
				margin-top: 16px;
				padding-top: 12px;
				border-top: 1px solid #e2e8f0;
				flex-shrink: 0;
				background: linear-gradient(180deg, rgba(248, 250, 252, 0) 0%, #ffffff 90%);
			}

			.import-header {
				display: flex;
				align-items: center;
				justify-content: space-between;
				gap: 12px;
			}

			.import-title {
				margin: 0;
				font-size: 20px;
				font-weight: 600;
				color: #1f2937;
			}

			.pattern-info-btn {
				width: 24px;
				height: 24px;
				border-radius: 50%;
				border: 1px solid #cbd5f5;
				background: #e0e7ff;
				color: #1e3a8a;
				font-size: 12px;
				font-weight: 600;
				display: inline-flex;
				align-items: center;
				justify-content: center;
				padding: 0;
				box-shadow: none;
			}

			.pattern-info-btn:hover {
				background: #c7d2fe;
				border-color: #818cf8;
			}

			.import-steps {
				margin: 0;
				padding-left: 20px;
				display: grid;
				row-gap: 4px;
				font-size: 13px;
				color: #475569;
				list-style-position: inside;
			}

			.import-config-grid {
				display: grid;
				grid-template-columns: repeat(auto-fit, minmax(320px, 1fr));
				gap: 16px;
				align-items: stretch;
			}

			.import-card {
				background: #f8fafc;
				border: 1px solid #dbe3f5;
				border-radius: 8px;
				padding: 16px;
				display: flex;
				flex-direction: column;
				gap: 12px;
				min-height: 100%;
			}

			.import-card-heading {
				margin: 0;
				font-size: 14px;
				font-weight: 600;
				color: #1f2937;
			}

			.import-card-heading--sub {
				margin-top: 8px;
			}

			.import-actions {
				display: flex;
				gap: 10px;
				flex-wrap: wrap;
			}

			.import-reset-btn {
				padding: 8px 16px;
				background: #6c757d;
				color: white;
				border: none;
				border-radius: 4px;
				cursor: pointer;
				font-size: 13px;
			}

			.import-reset-btn:hover {
				background: #5a6268;
			}

			.file-type-select {
				width: 100%;
				min-height: 140px;
				border: 1px solid #cbd5f5;
				border-radius: 8px;
				padding: 4px;
			}

			.custom-extension {
				margin-top: 10px;
			}

			.custom-extension input {
				width: 100%;
				padding: 8px;
				border: 1px solid #cbd5f5;
				border-radius: 6px;
				font-family: 'Courier New', monospace;
				font-size: 13px;
			}

			.pattern-input-label {
				font-size: 11px;
				font-weight: 600;
				color: #475569;
				text-transform: uppercase;
				letter-spacing: 0.04em;
			}

			.pattern-input {
				width: 100%;
				padding: 10px 12px;
				border: 1px solid #cbd5f5;
				border-radius: 8px;
				font-size: 13px;
				font-family: 'Courier New', monospace;
			}

			.pattern-input:focus {
				border-color: #2563eb;
				box-shadow: 0 0 0 2px rgba(37, 99, 235, 0.15);
			}

			.pattern-feedback {
				font-size: 11px;
				color: #475569;
				min-height: 16px;
			}

			.pattern-feedback[data-variant='error'] {
				color: #b91c1c;
			}

			.pattern-hint {
				font-size: 11px;
				color: #4a5568;
				margin-top: 0;
			}

			.pattern-detection {
				background: #ffffff;
				border: 1px solid #dbe3f5;
				border-radius: 8px;
				padding: 12px 16px;
				display: flex;
				flex-direction: column;
				gap: 8px;
				min-height: 0;
			}

			.pattern-detection[hidden] {
				display: none;
			}

			.pattern-detection-title {
				margin: 0;
				font-size: 12px;
				font-weight: 600;
				color: #1f2937;
			}

			.pattern-suggestions {
				overflow: auto;
				max-height: 240px;
			}

			.pattern-table {
				width: 100%;
				border-collapse: collapse;
				font-size: 12px;
				color: #1f2937;
			}

			.pattern-table thead {
				background: #f8fafc;
				text-transform: uppercase;
				font-size: 10px;
				letter-spacing: 0.05em;
				color: #64748b;
			}

			.pattern-table th,
			.pattern-table td {
				padding: 6px 8px;
				border-bottom: 1px solid #e2e8f0;
				vertical-align: middle;
			}

			.pattern-option-row.active {
				background: #eef2ff;
			}

			.pattern-option-btn {
				width: 100%;
				border: 1px solid #cbd5f5;
				border-radius: 6px;
				padding: 6px 10px;
				background: #edf2ff;
				color: #1f2937;
				font-size: 12px;
				display: inline-flex;
				flex-direction: column;
				align-items: flex-start;
				gap: 4px;
				overflow: hidden;
				text-overflow: ellipsis;
			}

			.pattern-option-btn:hover {
				background: #e0e7ff;
				border-color: #a5b4fc;
			}

			.pattern-option-btn.active {
				background: #1d4ed8;
				border-color: #1d4ed8;
				color: #ffffff;
			}

			.pattern-option-btn-label {
				font-weight: 600;
				font-size: 11px;
				color: #475569;
				white-space: nowrap;
			}

			.pattern-option-btn-preview {
				display: inline-flex;
				min-width: 0;
				max-width: 100%;
				overflow: hidden;
				text-overflow: ellipsis;
				white-space: nowrap;
			}

			.pattern-option-regex {
				width: 100%;
				padding: 4px 6px;
				border: 1px solid #cbd5f5;
				border-radius: 6px;
				font-family: 'Courier New', monospace;
				font-size: 11px;
				background: #ffffff;
			}

			.pattern-option-regex:disabled {
				background: #f8fafc;
				color: #94a3b8;
			}

			@keyframes button-spin {
				0% {
					transform: rotate(0deg);
				}
				100% {
					transform: rotate(360deg);
				}
			}

			.btn-loading {
				opacity: 0.9;
				pointer-events: none;
			}

			.button-spinner {
				display: inline-block;
				width: 16px;
				height: 16px;
				border-radius: 50%;
				border: 2px solid rgba(255, 255, 255, 0.4);
				border-top-color: #ffffff;
				animation: button-spin 0.8s linear infinite;
				margin-right: 8px;
				vertical-align: middle;
			}

			.button-spinner-label {
				vertical-align: middle;
				font-size: inherit;
				font-weight: inherit;
			}

			.operation-progress {
				position: fixed;
				bottom: 18px;
				left: 50%;
				transform: translateX(-50%);
				width: 420px;
				max-width: calc(100vw - 32px);
				background: rgba(17, 24, 39, 0.92);
				border-radius: 12px;
				padding: 14px 16px;
				box-shadow: 0 18px 36px rgba(15, 23, 42, 0.28);
				backdrop-filter: blur(8px);
				display: none;
				pointer-events: none;
				z-index: 9998;
			}

			.operation-progress[data-visible='true'] {
				display: block;
			}

			.operation-progress-entry {
				margin-bottom: 10px;
				color: #e5e7eb;
			}

			.operation-progress-entry:last-child {
				margin-bottom: 0;
			}

			.operation-progress-label {
				font-size: 13px;
				font-weight: 600;
				margin-bottom: 6px;
			}

			.operation-progress-track {
				width: 100%;
				height: 6px;
				background: rgba(148, 163, 184, 0.35);
				border-radius: 999px;
				overflow: hidden;
			}

			@keyframes progress-indeterminate {
				0% {
					transform: translateX(-100%);
				}
				100% {
					transform: translateX(100%);
				}
			}

			.operation-progress-bar {
				width: 40%;
				height: 100%;
				background: linear-gradient(90deg, #60a5fa 0%, #818cf8 100%);
				border-radius: 999px;
				animation: progress-indeterminate 1.2s ease-in-out infinite;
			}

			.operation-progress-entry.waiting .operation-progress-bar {
				background: linear-gradient(90deg, #fbbf24 0%, #f59e0b 100%);
			}

			.operation-progress-entry.success .operation-progress-bar {
				animation: none;
				width: 100%;
				background: linear-gradient(90deg, #34d399 0%, #10b981 100%);
			}

			.operation-progress-entry.error .operation-progress-bar {
				animation: none;
				width: 100%;
				background: linear-gradient(90deg, #f87171 0%, #ef4444 100%);
			}

			.operation-progress-entry.success .operation-progress-label {
				color: #bbf7d0;
			}

			.operation-progress-entry.error .operation-progress-label {
				color: #fecaca;
			}

			.import-files-section {
				flex: 1;
				display: flex;
				flex-direction: column;
				gap: 12px;
				min-height: 0;
			}

			.file-list-container {
				display: flex;
				flex-direction: column;
				gap: 10px;
				flex: 1;
				min-height: 0;
			}

			.file-list-toolbar {
				display: flex;
				align-items: center;
				justify-content: space-between;
				font-size: 13px;
				color: #1f2937;
			}

			.file-list-select-all {
				display: inline-flex;
				align-items: center;
				gap: 8px;
				font-weight: 600;
			}

			.file-list-wrapper {
				border: 1px solid #e2e8f0;
				border-radius: 8px;
				overflow: auto;
				background: #ffffff;
				flex: 1;
				min-height: 0;
			}

			.highlight {
				background: yellow;
				font-weight: bold;
			}

			.import-button {
				padding: 12px 24px;
				background: #0066cc;
				color: white;
				border: none;
				border-radius: 6px;
				cursor: pointer;
				font-size: 14px;
				font-weight: 500;
				box-shadow: 0 2px 6px rgba(0, 0, 0, 0.1);
			}

			.import-button:hover {
				background: #0052a3;
			}

			.import-button:disabled {
				background: #ccc;
				cursor: not-allowed;
			}

			.table-container {
				flex: 1;
				overflow: auto;
				padding: 20px;
				display: flex;
				flex-direction: column;
				min-height: 0;
				justify-content: flex-start;
			}

			.table-container > table {
				flex: 0 0 auto;
			}

			table {
				width: 100%;
				border-collapse: collapse;
				background: white;
			}

			th {
				position: sticky;
				top: 0;
				background: #f5f5f5;
				padding: 12px;
				text-align: left;
				border-bottom: 2px solid #ddd;
				font-weight: 600;
				font-size: 13px;
				color: #333;
			}

			.sortable-files-header {
				cursor: pointer;
				user-select: none;
			}

			.sortable-files-header .sort-indicator {
				font-size: 10px;
			}

			td {
				padding: 10px 12px;
				border-bottom: 1px solid #eee;
				font-size: 13px;
			}

			tr:hover {
				background: #f9f9f9;
			}

			.truncate {
				max-width: 400px;
				overflow: hidden;
				text-overflow: ellipsis;
				white-space: nowrap;
			}

			#home-view {
				align-items: center;
				justify-content: center;
				background: linear-gradient(135deg, #667eea 0%, #764ba2 100%);
			}

			.home-content {
				text-align: center;
				color: white;
			}

			.home-content h1 {
				font-size: 72px;
				font-weight: 700;
				margin: 0;
				text-shadow: 0 4px 6px rgba(0, 0, 0, 0.1);
			}

			.home-content p {
				font-size: 20px;
				margin-top: 20px;
				opacity: 0.9;
			}

			.home-buttons {
				display: flex;
				gap: 20px;
				margin-top: 40px;
				justify-content: center;
			}

			.home-btn {
				padding: 15px 30px;
				background: white;
				color: #667eea;
				border: none;
				border-radius: 8px;
				font-size: 16px;
				font-weight: 600;
				cursor: pointer;
				transition: transform 0.2s;
			}

			.home-btn:hover {
				transform: translateY(-2px);
				box-shadow: 0 4px 12px rgba(0, 0, 0, 0.2);
			}

			.done-button {
				position: absolute;
				bottom: 20px;
				right: 20px;
				padding: 12px 24px;
				background: #28a745;
				color: white;
				border: none;
				border-radius: 4px;
				cursor: pointer;
				font-size: 14px;
				font-weight: 500;
			}

			.done-button:hover {
				background: #218838;
			}

			#import-results-view {
				position: relative;
			}

			.import-project-section {
				padding: 20px;
				background: #f5f5f5;
				border-bottom: 1px solid #ddd;
			}

			.import-project-section input {
				width: 70%;
				padding: 10px;
				border: 1px solid #ddd;
				border-radius: 4px;
				font-size: 14px;
				margin-right: 10px;
			}

			.projects-list {
				flex: 1;
				overflow: auto;
				padding: 20px;
			}

			.project-card {
				background: white;
				border: 1px solid #ddd;
				border-radius: 8px;
				padding: 20px;
				margin-bottom: 15px;
				display: flex;
				justify-content: space-between;
				align-items: center;
			}

			.project-info h3 {
				margin: 0 0 10px 0;
				font-size: 18px;
			}

			.project-info p {
				margin: 5px 0;
				color: #666;
				font-size: 13px;
			}

			.delete-btn {
				padding: 8px 16px;
				background: #dc3545;
				color: white;
				border: none;
				border-radius: 4px;
				cursor: pointer;
				font-size: 13px;
			}

			.delete-btn:hover {
				background: #c82333;
			}

			.open-folder-btn {
				padding: 8px 16px;
				background: #17a2b8;
				color: white;
				border: none;
				border-radius: 4px;
				cursor: pointer;
				font-size: 13px;
				margin-left: 10px;
			}

			.open-folder-btn:hover {
				background: #138496;
			}

			.run-card {
				background: white;
				border: 1px solid #ddd;
				border-radius: 8px;
				padding: 20px;
				margin-bottom: 15px;
			}

			.run-card.success {
				border-left: 4px solid #28a745;
			}

			.run-card.failed {
				border-left: 4px solid #dc3545;
			}

			.run-info h3 {
				margin: 0 0 10px 0;
				font-size: 18px;
			}

			.run-info p {
				margin: 5px 0;
				color: #666;
				font-size: 13px;
			}

			.log-viewer {
				margin-top: 15px;
				background: #1e1e1e;
				color: #d4d4d4;
				font-family: 'Courier New', monospace;
				font-size: 12px;
				padding: 15px;
				border-radius: 4px;
				max-height: 400px;
				overflow-y: auto;
				white-space: pre-wrap;
				word-wrap: break-word;
			}

			.run-container {
				display: flex;
				height: 100%;
				gap: 20px;
				padding: 20px;
			}

			.selection-panel {
				flex: 1;
				display: flex;
				flex-direction: column;
				background: white;
				border: 1px solid #ddd;
				border-radius: 8px;
				padding: 20px;
			}

			.selection-panel h3 {
				margin-bottom: 15px;
			}

			.selection-list {
				flex: 1;
				overflow-y: auto;
				border: 1px solid #ddd;
				border-radius: 4px;
				padding: 10px;
			}

			.selection-item {
				padding: 10px;
				margin-bottom: 5px;
				background: #f5f5f5;
				border-radius: 4px;
				cursor: pointer;
				display: flex;
				align-items: center;
				gap: 10px;
			}

			.selection-item:hover {
				background: #e5e5e5;
			}

			.selection-item.selected {
				background: #0066cc;
				color: white;
			}

			.run-btn {
				margin-top: 20px;
				padding: 15px 30px;
				background: #28a745;
				color: white;
				border: none;
				border-radius: 4px;
				font-size: 16px;
				font-weight: 600;
				cursor: pointer;
			}

			.run-btn:hover {
				background: #218838;
			}

			.run-btn:disabled {
				background: #ccc;
				cursor: not-allowed;
			}

			button {
				padding: 10px 20px;
				background: #0066cc;
				color: white;
				border: none;
				border-radius: 4px;
				cursor: pointer;
				font-size: 14px;
			}

			button:hover {
				background: #0052a3;
			}

			select {
				width: 100%;
				padding: 8px;
				border: 1px solid #ddd;
				border-radius: 4px;
				background: white;
				font-size: 14px;
			}

			.path-display {
				margin-top: 15px;
				padding: 10px;
				background: white;
				border-radius: 4px;
				word-break: break-all;
				font-size: 12px;
			}

			.file-list {
				list-style: none;
				width: 100%;
			}

			.file-list-header {
				display: flex;
				padding: 8px 0;
				background: #f0f0f0;
				font-weight: 600;
				font-size: 12px;
				border-bottom: 2px solid #ddd;
				position: sticky;
				top: 0;
				z-index: 1;
				width: 100%;
			}

			.file-list-header > div {
				cursor: pointer;
				user-select: none;
				display: flex;
				align-items: center;
				gap: 4px;
				padding: 0 8px;
				position: relative;
				overflow: hidden;
			}

			.file-list-header > div:hover {
				color: #0066cc;
			}

			.file-list-header .sort-indicator {
				font-size: 10px;
			}

			.col-checkbox {
				width: 40px;
				flex-shrink: 0;
			}

			.col-path {
				width: 200px;
				min-width: 100px;
			}

			.col-filename {
				width: 180px;
				min-width: 100px;
			}

			.col-extension {
				width: 60px;
				min-width: 50px;
				flex-shrink: 0;
			}

			.col-participant {
				width: 150px;
				min-width: 100px;
			}

			.col-actions {
				width: 40px;
				flex-shrink: 0;
			}

			.column-resizer {
				position: absolute;
				right: 0;
				top: 0;
				bottom: 0;
				width: 4px;
				cursor: col-resize;
				background: transparent;
				z-index: 2;
			}

			.column-resizer:hover {
				background: #0066cc;
			}

			.column-resizer.resizing {
				background: #0066cc;
			}

			.file-list li {
				display: flex;
				padding: 8px 0;
				border-bottom: 1px solid #eee;
				font-size: 13px;
				align-items: center;
				width: 100%;
			}

			.file-list li.already-imported {
				opacity: 0.5;
			}

			.file-list li.already-imported:hover {
				background: inherit;
			}

			.file-list li > * {
				padding: 0 8px;
				overflow: hidden;
				text-overflow: ellipsis;
				white-space: nowrap;
			}

			.file-list li > .col-path {
				min-width: 0;
			}

			.file-list li .file-path {
				display: flex;
				justify-content: flex-end;
				gap: 0;
				overflow: hidden;
				text-overflow: ellipsis;
				white-space: nowrap;
				text-align: right;
			}

			.file-path span {
				direction: ltr;
				unicode-bidi: embed;
				white-space: nowrap;
			}

			.file-checkbox {
				cursor: pointer;
				margin: 0;
			}

			.col-checkbox {
				display: flex;
				align-items: center;
				justify-content: center;
			}

			.col-actions {
				display: flex;
				align-items: center;
				justify-content: center;
			}

			.file-list li:hover {
				background: #f5f5f5;
			}

			.file-path {
				overflow: hidden;
				text-overflow: ellipsis;
				white-space: nowrap;
			}

			.col-participant {
				padding: 0 !important;
			}

			.participant-id-input {
				padding: 4px 8px;
				border: 1px solid #ddd;
				border-radius: 4px;
				font-size: 13px;
				font-family: monospace;
				margin: 0 8px;
			}

			.participant-id-input.extracted {
				background: #e8f5e9;
				border-color: #4caf50;
			}

			.participant-id-input.manual {
				background: #fff3e0;
				border-color: #ff9800;
			}

			.imported-badge {
				display: inline-block;
				margin-left: 8px;
				padding: 2px 6px;
				background: #ccc;
				color: #333;
				border-radius: 3px;
				font-size: 10px;
				font-weight: 600;
			}

			.review-row-complete {
				background: #e6f4ea;
			}

			tr.review-row-complete:hover {
				background: #d5f0de;
			}

			.show-in-folder-btn {
				padding: 4px 8px;
				background: #f0f0f0;
				border: 1px solid #ddd;
				border-radius: 4px;
				cursor: pointer;
				font-size: 16px;
				transition: background 0.2s;
			}

			.show-in-folder-btn:hover {
				background: #e0e0e0;
			}

			.show-in-folder-btn:active {
				background: #d0d0d0;
			}

			h3 {
				margin-bottom: 15px;
			}

			.messages-container {
				display: flex;
				height: 100%;
				overflow: hidden;
			}

			.message-sidebar {
				width: 320px;
				display: flex;
				flex-direction: column;
				border-right: 1px solid #ddd;
				background: #f7f8fa;
			}

			.message-sidebar-header {
				display: flex;
				align-items: center;
				justify-content: space-between;
				padding: 16px;
			}

			.message-sidebar-status {
				padding: 0 16px 12px;
				border-bottom: 1px solid #ddd;
			}

			.message-filters {
				display: flex;
				gap: 8px;
				padding: 0 16px 12px;
				border-bottom: 1px solid #ddd;
				flex-wrap: wrap;
			}

			.message-filter {
				padding: 6px 12px;
				background: white;
				border: 1px solid #ccc;
				border-radius: 16px;
				cursor: pointer;
				font-size: 12px;
				color: #555;
			}

			.message-filter.active {
				background: #0066cc;
				border-color: #0066cc;
				color: white;
			}

			.message-thread-list {
				flex: 1;
				overflow-y: auto;
				padding: 12px 0;
			}

			.message-thread-item {
				padding: 12px 16px;
				border-bottom: 1px solid #eee;
				cursor: pointer;
				display: flex;
				flex-direction: column;
				gap: 4px;
			}

			.message-thread-item:hover {
				background: #eef4ff;
			}

			.message-thread-item.active {
				background: #e5f1ff;
			}

			.message-thread-item.unread .message-thread-subject {
				font-weight: 600;
			}

			.message-thread-subject {
				display: flex;
				align-items: center;
				gap: 8px;
				font-size: 14px;
				color: #222;
			}

			.message-thread-meta {
				font-size: 11px;
				color: #666;
			}

			.message-thread-preview {
				font-size: 12px;
				color: #777;
				white-space: nowrap;
				overflow: hidden;
				text-overflow: ellipsis;
			}

			.message-thread-unread {
				padding: 2px 6px;
				background: #ff6b6b;
				color: white;
				font-size: 10px;
				border-radius: 999px;
			}

			.message-thread-project {
				font-size: 10px;
				background: #e8f1ff;
				color: #1a5dba;
				padding: 2px 6px;
				border-radius: 12px;
			}

			.message-content-wrapper {
				flex: 1;
				display: flex;
				flex-direction: column;
				overflow: hidden;
			}

			.messages-main {
				flex: 1;
				display: flex;
				flex-direction: column;
				min-height: 0;
				background: white;
			}

			.message-content-header {
				display: flex;
				justify-content: space-between;
				align-items: flex-start;
				padding: 16px 20px;
				border-bottom: 1px solid #eee;
			}

			.message-header-actions {
				display: flex;
				align-items: center;
				gap: 8px;
			}

			.message-content-body {
				display: flex;
				gap: 20px;
				flex: 1;
				min-height: 0;
				overflow: hidden;
				padding: 20px;
			}

			.message-bubble-actions {
				margin-top: 8px;
				display: flex;
				justify-content: flex-end;
			}

			.message-delete-btn {
				background: transparent;
				border: none;
				color: #666;
				font-size: 11px;
				cursor: pointer;
				padding: 0;
			}

			.message-delete-btn:hover {
				text-decoration: underline;
				color: #c0392b;
			}

			.message-bubble.outgoing .message-delete-btn {
				color: rgba(255, 255, 255, 0.85);
			}

			.message-bubble.outgoing .message-delete-btn:hover {
				color: #ffe0e0;
			}

			.message-thread-info h3 {
				margin: 0;
				font-size: 20px;
			}

			.message-thread-info p {
				margin: 4px 0 0 0;
				font-size: 12px;
				color: #666;
			}

			.message-syftbox-status {
				display: flex;
				align-items: center;
				gap: 8px;
			}

			.message-syftbox-status select {
				padding: 6px 12px;
				border: 1px solid #ccc;
				border-radius: 4px;
				font-size: 12px;
			}

			.status-online {
				background: #e6f4ea;
				color: #1e7d34;
				padding: 4px 10px;
				border-radius: 999px;
				font-size: 12px;
				font-weight: 600;
			}

			.status-offline {
				background: #fdecea;
				color: #b33a3a;
				padding: 4px 10px;
				border-radius: 999px;
				font-size: 12px;
				font-weight: 600;
			}

			.message-conversation {
				flex: 1;
				display: flex;
				flex-direction: column;
				gap: 12px;
				overflow-y: auto;
				padding-right: 8px;
			}

			.message-bubble {
				max-width: 70%;
				padding: 12px 16px;
				border-radius: 16px;
				box-shadow: 0 1px 3px rgba(0, 0, 0, 0.1);
				background: #f5f5f5;
				align-self: flex-start;
			}

			.message-bubble.outgoing {
				background: #0066cc;
				color: white;
				align-self: flex-end;
			}

			.message-bubble-header {
				font-size: 11px;
				margin-bottom: 6px;
				opacity: 0.8;
			}

			.message-bubble-body {
				font-size: 13px;
				white-space: pre-wrap;
				word-break: break-word;
			}

			.message-project-panel {
				width: 260px;
				border-left: 1px solid #eee;
				padding-left: 20px;
				display: none;
				flex-direction: column;
				gap: 10px;
				font-size: 13px;
			}

			.message-project-panel h4 {
				margin: 0;
				font-size: 16px;
				color: #0066cc;
			}

			.message-compose {
				border-top: 1px solid #eee;
				display: flex;
				flex-direction: column;
				gap: 10px;
				padding: 16px 20px;
			}

			.message-compose-recipient {
				display: flex;
				align-items: center;
				gap: 10px;
			}

			#message-subject-wrapper {
				width: 100%;
			}

			.message-compose-recipient input,
			.message-compose textarea,
			.message-compose input[type='text'] {
				width: 100%;
				padding: 10px;
				border: 1px solid #ccc;
				border-radius: 6px;
				font-size: 13px;
			}

			.message-compose textarea {
				min-height: 120px;
				resize: vertical;
			}

			.message-compose-actions {
				display: flex;
				justify-content: flex-end;
				gap: 10px;
			}

			.message-cta {
				padding: 8px 16px;
				background: #0066cc;
				color: white;
				border: none;
				border-radius: 4px;
				cursor: pointer;
				font-size: 13px;
				font-weight: 600;
			}

			.message-secondary {
				padding: 6px 12px;
				background: #f1f1f1;
				color: #555;
				border: 1px solid #ccc;
				border-radius: 4px;
				cursor: pointer;
				font-size: 12px;
			}

			.message-secondary:hover {
				background: #e2e2e2;
			}

			.messages-empty-state {
				flex: 1;
				display: flex;
				flex-direction: column;
				align-items: center;
				justify-content: center;
				gap: 12px;
				color: #666;
			}

			.messages-warning {
				display: flex;
				align-items: center;
				justify-content: center;
				padding: 20px;
			}

			.messages-warning-card {
				background: #fff4e5;
				border: 1px solid #f7d4a9;
				border-radius: 10px;
				padding: 24px 32px;
				text-align: center;
				max-width: 420px;
				box-shadow: 0 8px 24px rgba(0, 0, 0, 0.08);
			}

			.messages-warning-card h3 {
				margin-bottom: 12px;
				color: #b85c00;
			}

			.message-thread-list::-webkit-scrollbar,
			.message-conversation::-webkit-scrollbar {
				width: 6px;
			}

			.message-thread-list::-webkit-scrollbar-thumb,
			.message-conversation::-webkit-scrollbar-thumb {
				background: rgba(0, 0, 0, 0.2);
				border-radius: 4px;
			}

			@keyframes spin {
				0% {
					transform: rotate(0deg);
				}

				100% {
					transform: rotate(360deg);
				}
			}

			.spinner {
				display: inline-block;
				width: 14px;
				height: 14px;
				border: 2px solid rgba(255, 255, 255, 0.3);
				border-top: 2px solid white;
				border-radius: 50%;
				animation: spin 0.6s linear infinite;
				margin-right: 8px;
				vertical-align: middle;
			}

			button:disabled {
				opacity: 0.7;
				cursor: not-allowed;
			}

			.dep-status {
				display: flex;
				align-items: center;
				justify-content: center;
				width: 24px;
				min-width: 24px;
				font-size: 18px;
				transition: color 0.2s ease;
			}

			.dep-status .spinner {
				margin-right: 0;
			}

			.dependency-panels-container {
				position: relative;
			}

			.dependency-panels-overlay {
				position: absolute;
				inset: 0;
				background: rgba(255, 255, 255, 0.8);
				display: flex;
				align-items: center;
				justify-content: center;
				z-index: 3;
			}

			.dependency-panels-overlay .spinner {
				border-color: rgba(0, 0, 0, 0.2);
				border-top-color: #0066cc;
				margin-right: 0;
				width: 32px;
				height: 32px;
				border-width: 3px;
			}

			.deps-list-overlay {
				position: absolute;
				inset: 0;
				background: rgba(248, 250, 252, 0.85);
				display: flex;
				align-items: center;
				justify-content: center;
				z-index: 2;
			}

			.deps-list-overlay .spinner {
				width: 26px;
				height: 26px;
				border-width: 3px;
				border-color: rgba(51, 102, 204, 0.25);
				border-top-color: #3366cc;
				margin: 0;
			}

			.deps-list-locked {
				pointer-events: none;
				user-select: none;
				opacity: 0.6;
			}

			.dependency-log-section {
				margin-top: 24px;
				padding-top: 16px;
				border-top: 1px solid rgba(102, 126, 234, 0.2);
				display: none;
			}

			.dependency-log-section[data-visible='true'] {
				display: block;
			}

			.dependency-log-title {
				font-size: 13px;
				font-weight: 600;
				color: #334155;
				margin-bottom: 8px;
				display: flex;
				align-items: center;
				gap: 6px;
			}

			.dependency-log-title .log-indicator {
				display: inline-flex;
				align-items: center;
				justify-content: center;
				width: 7px;
				height: 7px;
				border-radius: 50%;
				background: #94a3b8;
				transition: background 0.2s ease;
			}

			.dependency-log-section[data-state='running'] .log-indicator {
				background: #f97316;
			}

			.dependency-log-section[data-state='success'] .log-indicator {
				background: #22c55e;
			}

			.dependency-log-section[data-state='error'] .log-indicator {
				background: #ef4444;
			}

			.dependency-log-output {
				background: #0f172a;
				color: #e2e8f0;
				border-radius: 10px;
				padding: 12px 14px;
				font-family: 'SFMono-Regular', Menlo, Monaco, Consolas, 'Liberation Mono', 'Courier New',
					monospace;
				font-size: 12px;
				line-height: 1.45;
				max-height: 200px;
				overflow-y: auto;
				white-space: pre-wrap;
				word-break: break-word;
				box-shadow: inset 0 0 0 1px rgba(148, 163, 184, 0.2);
			}

			.dependency-log-output::-webkit-scrollbar {
				width: 8px;
				height: 8px;
			}

			.dependency-log-output::-webkit-scrollbar-thumb {
				background: rgba(148, 163, 184, 0.4);
				border-radius: 999px;
			}

			.docker-sudo-overlay {
				position: fixed;
				top: 0;
				left: 0;
				right: 0;
				bottom: 0;
				display: none;
				align-items: center;
				justify-content: center;
				background: rgba(9, 18, 38, 0.68);
				z-index: 10000;
				padding: 24px;
			}

			.docker-sudo-overlay[data-visible='true'] {
				display: flex;
			}

			.docker-sudo-card {
				width: min(520px, 96vw);
				background: #ffffff;
				border-radius: 18px;
				box-shadow: 0 28px 80px rgba(15, 23, 42, 0.28);
				padding: 34px;
				font-family:
					'Inter',
					-apple-system,
					BlinkMacSystemFont,
					'Segoe UI',
					sans-serif;
				color: #1f2933;
			}

			.docker-sudo-icon {
				width: 52px;
				height: 52px;
				border-radius: 14px;
				background: linear-gradient(135deg, #667eea, #764ba2);
				display: flex;
				align-items: center;
				justify-content: center;
				font-size: 26px;
				color: #fff;
				margin-bottom: 18px;
			}

			.docker-sudo-card h2 {
				margin: 0 0 12px 0;
				font-size: 22px;
				font-weight: 700;
				color: #1f2933;
			}

			.docker-sudo-card p {
				margin: 0 0 18px 0;
				line-height: 1.55;
				color: #4a5568;
				font-size: 14px;
			}

			.docker-sudo-note {
				background: #f8faff;
				border-radius: 12px;
				padding: 14px;
				font-size: 13px;
				line-height: 1.5;
				color: #334155;
				border: 1px solid rgba(102, 126, 234, 0.25);
				margin-bottom: 22px;
			}

			.docker-sudo-actions {
				display: flex;
				justify-content: flex-end;
				gap: 12px;
			}

			.docker-sudo-actions button {
				border-radius: 8px;
				padding: 10px 20px;
				font-weight: 600;
				font-size: 14px;
				cursor: pointer;
				border: none;
			}

			.docker-sudo-cancel-btn {
				background: #f1f5f9;
				color: #475569;
			}

			.docker-sudo-cancel-btn:hover {
				background: #e2e8f0;
			}

			.docker-sudo-continue-btn {
				background: linear-gradient(135deg, #667eea, #764ba2);
				color: #ffffff;
				box-shadow: 0 8px 18px rgba(102, 126, 234, 0.35);
			}

			.docker-sudo-continue-btn:hover {
				filter: brightness(1.05);
			}

			.brew-sudo-overlay {
				position: fixed;
				top: 0;
				left: 0;
				right: 0;
				bottom: 0;
				display: none;
				align-items: center;
				justify-content: center;
				background: rgba(14, 28, 49, 0.65);
				z-index: 10000;
				padding: 24px;
			}

			.brew-sudo-overlay[data-visible='true'] {
				display: flex;
			}

			.brew-sudo-card {
				width: min(520px, 96vw);
				background: #ffffff;
				border-radius: 18px;
				box-shadow: 0 28px 80px rgba(15, 23, 42, 0.28);
				padding: 34px;
				font-family:
					'Inter',
					-apple-system,
					BlinkMacSystemFont,
					'Segoe UI',
					sans-serif;
				color: #1f2933;
			}

			.brew-sudo-icon {
				width: 52px;
				height: 52px;
				border-radius: 14px;
				background: linear-gradient(135deg, #0ea5e9, #6366f1);
				display: flex;
				align-items: center;
				justify-content: center;
				font-size: 26px;
				color: #fff;
				margin-bottom: 18px;
			}

			.brew-sudo-card h2 {
				margin: 0 0 12px 0;
				font-size: 22px;
				font-weight: 700;
				color: #1f2933;
			}

			.brew-sudo-card p {
				margin: 0 0 18px 0;
				line-height: 1.55;
				color: #4a5568;
				font-size: 14px;
			}

			.brew-sudo-note {
				background: #f8faff;
				border-radius: 12px;
				padding: 14px;
				font-size: 13px;
				line-height: 1.5;
				color: #334155;
				border: 1px solid rgba(36, 182, 255, 0.25);
				margin-bottom: 22px;
			}

			.brew-sudo-actions {
				display: flex;
				justify-content: flex-end;
				gap: 12px;
			}

			.brew-sudo-actions button {
				border-radius: 8px;
				padding: 10px 20px;
				font-weight: 600;
				font-size: 14px;
				cursor: pointer;
				border: none;
			}

			.brew-sudo-cancel-btn {
				background: #f1f5f9;
				color: #475569;
			}

			.brew-sudo-cancel-btn:hover {
				background: #e2e8f0;
			}

			.brew-sudo-continue-btn {
				background: linear-gradient(135deg, #0ea5e9, #6366f1);
				color: #ffffff;
				box-shadow: 0 8px 18px rgba(14, 165, 233, 0.35);
			}

			.brew-sudo-continue-btn:hover {
				filter: brightness(1.05);
			}

			.queue-spinner {
				width: 14px;
				height: 14px;
				border: 2px solid rgba(255, 255, 255, 0.35);
				border-top: 2px solid white;
				border-radius: 50%;
				animation: spin 0.6s linear infinite;
			}

			.table-search-input {
				padding: 6px 10px;
				border: 1px solid #ddd;
				border-radius: 4px;
				font-size: 13px;
				min-width: 200px;
			}

			.onboarding-view {
				display: flex;
				align-items: center;
				justify-content: center;
				flex: 1;
				background: linear-gradient(135deg, #667eea 0%, #764ba2 100%);
			}

			.onboarding-card {
				background: white;
				border-radius: 12px;
				padding: 50px;
				max-width: 500px;
				box-shadow: 0 10px 30px rgba(0, 0, 0, 0.3);
			}

			.onboarding-card h1 {
				color: #667eea;
				margin: 0 0 10px 0;
				font-size: 36px;
			}

			.onboarding-card p {
				color: #666;
				margin: 0 0 30px 0;
				font-size: 16px;
			}

			.onboarding-card input {
				width: 100%;
				padding: 12px;
				border: 2px solid #ddd;
				border-radius: 6px;
				font-size: 16px;
				margin-bottom: 20px;
			}

			.onboarding-card button {
				width: 100%;
				padding: 15px;
				background: #667eea;
				color: white;
				border: none;
				border-radius: 6px;
				font-size: 16px;
				font-weight: 600;
				cursor: pointer;
			}

			.onboarding-card button:hover {
				background: #5568d3;
			}

			.onboarding-skip-btn {
				width: auto !important;
				min-width: 0;
				padding: 8px 20px !important;
				display: inline-flex;
				align-items: center;
				justify-content: center;
				font-size: 14px;
				font-weight: 500;
				background: none;
				border: 1px solid #888;
				color: #888;
				border-radius: 6px;
				cursor: pointer;
				transition: all 0.2s;
			}

			.onboarding-skip-btn:hover {
				border-color: #666;
				color: #666;
			}

			.danger-zone {
				margin-top: 40px;
				padding: 20px;
				background: #fff5f5;
				border: 2px solid #feb2b2;
				border-radius: 8px;
			}

			.danger-zone h3 {
				color: #c53030;
				margin: 0 0 10px 0;
			}

			.danger-zone p {
				color: #742a2a;
				font-size: 13px;
				margin-bottom: 15px;
			}

			.danger-btn {
				background: #dc3545 !important;
			}

			.danger-btn:hover {
				background: #c82333 !important;
			}

			.syftbox-code-input:focus {
				outline: none;
				border-color: #667eea;
				box-shadow: 0 0 0 3px rgba(102, 126, 234, 0.1);
			}

			.syftbox-code-input.error {
				border-color: #dc3545;
				background-color: #fff5f5;
			}

			.syftbox-code-input.success {
				border-color: #28a745;
				background-color: #f0fff4;
			}
			.project-edit-container {
				display: flex;
				flex-direction: column;
				height: 100%;
			}

			.project-edit-header {
				display: flex;
				justify-content: space-between;
				align-items: center;
				padding: 20px;
				border-bottom: 1px solid #ddd;
				gap: 20px;
			}

			.project-edit-header-left {
				display: flex;
				align-items: center;
				gap: 20px;
			}

			.project-edit-header-right {
				display: flex;
				gap: 10px;
				align-items: center;
			}

			#project-jupyter-status {
				font-size: 13px;
				color: #28a745;
			}

			.link-button {
				border: none;
				background: none;
				color: inherit;
				font: inherit;
				cursor: pointer;
				text-decoration: underline;
				padding: 0;
				margin-left: 6px;
			}

			.link-button:hover {
				opacity: 0.8;
			}

			.project-edit-path {
				display: flex;
				flex-direction: column;
				gap: 2px;
				max-width: 360px;
			}

			.ellipsis {
				display: block;
				white-space: nowrap;
				overflow: hidden;
				text-overflow: ellipsis;
				font-size: 13px;
			}

			.project-edit-main {
				display: flex;
				flex: 1;
				min-height: 0;
			}

			.project-edit-tree {
				width: 320px;
				padding: 20px;
				border-right: 1px solid #ddd;
				overflow-y: auto;
				background: #f8f9fb;
			}

			.project-file-tree {
				max-height: 100%;
				overflow-y: auto;
			}

			.project-file-tree details {
				margin-left: 12px;
			}

			.project-file-tree summary {
				list-style: none;
				display: flex;
				align-items: center;
				gap: 8px;
				padding: 4px 0;
				cursor: pointer;
				font-size: 13px;
			}

			.project-file-tree details > summary::before {
				content: '▶';
				font-size: 10px;
				display: inline-block;
				transform: rotate(0deg);
				transition: transform 0.2s ease;
				color: #555;
			}

			.project-file-tree details[open] > summary::before {
				transform: rotate(90deg);
			}

			.project-file-tree summary::-webkit-details-marker {
				display: none;
			}

			.project-file-tree .tree-leaf {
				display: flex;
				align-items: center;
				gap: 8px;
				padding: 4px 0;
				margin-left: 28px;
				font-size: 13px;
			}

			.project-edit-form {
				flex: 1;
				padding: 20px;
				overflow-y: auto;
				display: flex;
				flex-direction: column;
				gap: 18px;
			}

			.form-group label {
				display: block;
				font-weight: 600;
				margin-bottom: 8px;
			}

			.form-group input {
				width: 100%;
				padding: 10px;
				border: 1px solid #ddd;
				border-radius: 4px;
				font-size: 14px;
			}

			.primary-btn,
			.secondary-btn,
			.danger-btn {
				border: none;
				border-radius: 4px;
				padding: 10px 18px;
				cursor: pointer;
				font-size: 14px;
				font-weight: 500;
			}

			.primary-btn {
				background: #667eea;
				color: white;
			}

			.secondary-btn {
				background: #e2e6ea;
				color: #333;
			}

			.danger-btn {
				background: #dc3545;
				color: white;
			}

			.primary-btn:disabled,
			.secondary-btn:disabled,
			.danger-btn:disabled {
				opacity: 0.6;
				cursor: not-allowed;
			}

			.project-edit-actions {
				display: flex;
				justify-content: flex-end;
				gap: 10px;
				margin-top: 20px;
			}

			.project-edit-status {
				min-height: 18px;
				font-size: 12px;
				color: #666;
			}

			.project-card-actions {
				display: flex;
				gap: 10px;
			}

			.project-badge {
				display: inline-block;
				margin-left: 8px;
				padding: 2px 6px;
				border-radius: 4px;
				font-size: 11px;
				vertical-align: middle;
			}

			.project-badge-orphan {
				background: #ffe8cc;
				color: #8a4500;
				border: 1px solid #ffcd94;
			}

			.project-modal {
				background: white;
				border-radius: 12px;
				padding: 28px;
				width: min(520px, 92vw);
				box-shadow: 0 20px 50px rgba(0, 0, 0, 0.25);
			}

			.operation-modal-content {
				background: white;
				padding: 24px 32px;
				border-radius: 12px;
				min-width: 280px;
				max-width: 420px;
				box-shadow: 0 18px 40px rgba(0, 0, 0, 0.18);
				display: flex;
				flex-direction: column;
				align-items: center;
				gap: 12px;
			}

			.operation-modal-text {
				text-align: center;
				font-size: 14px;
				color: #333;
				white-space: pre-line;
			}

			.project-path-input {
				display: flex;
				gap: 8px;
				align-items: center;
			}

			.project-path-input input {
				flex: 1;
				padding: 10px;
				border: 1px solid #ddd;
				border-radius: 4px;
				font-size: 14px;
				background: #f8f9fb;
			}

			.project-modal-actions {
				display: flex;
				justify-content: flex-end;
				gap: 10px;
				margin-top: 24px;
			}
		</style>
	</head>

	<body>
		<div id="onboarding-view" class="tab-content" style="display: none">
			<div class="onboarding-view">
				<div class="onboarding-card" style="max-width: 700px">
					<!-- Step 1: Welcome -->
					<div id="onboarding-step-1" class="onboarding-step" style="display: block">
						<h1>Welcome to BioVault</h1>
						<p>Let's get your system setup.</p>
						<button id="onboarding-next-1" style="margin-top: 20px">Next →</button>
					</div>

					<!-- Step 2: Dependencies -->
					<div id="onboarding-step-2" class="onboarding-step" style="display: none">
						<div
							style="
								display: flex;
								justify-content: space-between;
								align-items: center;
								margin-bottom: 20px;
							"
						>
							<h1 style="font-size: 28px; margin: 0">Configure Your System</h1>
							<button id="skip-dependencies-btn" class="onboarding-skip-btn">Skip</button>
						</div>
						<p style="margin-bottom: 20px; font-size: 14px; color: #666">
							BioVault requires the following dependencies. You can ask BioVault to attempt
							installation for you or manually install the missing dependencies yourself and click
							'Check Again' after.
						</p>

						<!-- Two-panel layout -->
						<div
							id="dependency-panels"
							class="dependency-panels-container"
							style="display: flex; gap: 15px; margin-bottom: 20px; height: 350px"
						>
							<!-- Left panel: Dependencies list -->
							<div
								id="deps-list"
								style="
									flex: 0 0 220px;
									background: #f8f9fa;
									padding: 15px;
									border-radius: 8px;
									overflow-y: auto;
									position: relative;
								"
							>
								<!-- Dependencies will be populated here -->
								<div style="text-align: center; color: #999; padding: 20px">
									<div class="spinner" style="width: 24px; height: 24px; margin: 0 auto 15px"></div>
									<p>Checking...</p>
								</div>
							</div>

							<!-- Right panel: Dependency details -->
							<div
								id="dep-details-panel"
								style="
									flex: 1;
									background: #fff;
									border: 2px solid #0066cc;
									border-radius: 8px;
									padding: 20px;
									overflow-y: auto;
								"
							>
								<div style="text-align: center; color: #999; padding: 40px 20px">
									<p>← Click on a dependency to view details</p>
								</div>
							</div>
						</div>

						<!-- Button layout: All buttons in one line -->
						<div
							style="display: flex; justify-content: space-between; align-items: center; gap: 15px"
						>
							<!-- Left side buttons -->
							<div style="display: flex; gap: 10px">
								<button
									id="check-again-btn"
									style="
										background: #17a2b8;
										padding: 12px 22px;
										font-size: 14px;
										font-weight: 500;
										height: 44px;
										display: inline-flex;
										align-items: center;
										gap: 8px;
										white-space: nowrap;
									"
								>
									Check Again
								</button>
								<button
									id="install-missing-deps-btn"
									disabled
									style="
										background: #28a745;
										padding: 12px 22px;
										font-size: 14px;
										font-weight: 500;
										height: 44px;
										white-space: nowrap;
									"
								>
									Install Missing
								</button>
							</div>

							<!-- Right side: Next button -->
							<div>
								<button
									id="onboarding-next-2"
									disabled
									style="
										padding: 12px 28px;
										background: #667eea;
										font-size: 14px;
										font-weight: 500;
										height: 44px;
									"
								>
									Next →
								</button>
							</div>
						</div>
					</div>

					<!-- Step 3: Email -->
					<div id="onboarding-step-3" class="onboarding-step" style="display: none">
						<h1 style="font-size: 28px">Enter Your Email</h1>
						<p style="margin-bottom: 25px">This will be used to identify your BioVault instance.</p>
						<input
							type="email"
							id="onboarding-email"
							placeholder="your.email@example.com"
							autocapitalize="off"
						/>
						<div
							id="email-validation-message"
							style="margin-top: 8px; font-size: 12px; min-height: 16px"
						></div>
						<div style="display: flex; gap: 10px; margin-top: 20px">
							<button id="onboarding-back-3" style="background: #6c757d">← Back</button>
							<button id="onboarding-next-3" style="flex: 1; white-space: nowrap">Next →</button>
						</div>
					</div>

					<!-- Step 4: SyftBox OTP Authentication (Optional) -->
					<div id="onboarding-step-4" class="onboarding-step" style="display: none">
						<div
							style="
								display: flex;
								justify-content: space-between;
								align-items: center;
								margin-bottom: 20px;
							"
						>
							<h1 style="font-size: 28px; margin: 0">SyftBox Authentication</h1>
							<button id="skip-syftbox-btn" class="onboarding-skip-btn">Skip</button>
						</div>
						<!-- Initial state: overview -->
						<div id="syftbox-send-state" style="display: block">
							<div
								style="
									background: linear-gradient(
										135deg,
										rgba(102, 126, 234, 0.18),
										rgba(118, 75, 162, 0.18)
									);
									padding: 24px;
									border-radius: 20px;
									display: flex;
									justify-content: center;
									align-items: center;
									margin-bottom: 24px;
								"
							>
								<img
									src="assets/bv-syftbox.png"
									alt="BioVault + SyftBox"
									style="max-width: 100%; height: auto; display: block"
								/>
							</div>
							<div style="color: #555; font-size: 15px; line-height: 1.5; margin-bottom: 24px">
								<p style="margin-bottom: 16px">
									<strong>BioVault uses SyftBox for its secure networking capability.</strong>
									Using SyftBox is optional; however, if you want to collaborate with other
									BioVaults it's highly recommended.
								</p>
								<p style="margin-bottom: 16px">
									It's completely free and open source - just verify your email to get started.
								</p>
								<p style="margin: 0">
									To read more about SyftBox please visit:
									<a
										href="#"
										class="syftbox-link"
										data-url="https://syftbox.net"
										style="color: #0066cc; text-decoration: none; font-weight: 600"
										>https://syftbox.net</a
									>
								</p>
							</div>
							<div style="display: flex; justify-content: flex-end">
								<button
									id="syftbox-info-continue-btn"
									style="
										padding: 12px 28px;
										background: #667eea;
										color: white;
										border: none;
										border-radius: 6px;
										font-size: 15px;
										font-weight: 600;
										cursor: pointer;
									"
								>
									Authenticate SyftBox
								</button>
							</div>
						</div>

						<!-- Email walkthrough before sending code -->
						<div id="syftbox-email-info" style="display: none">
							<p style="color: #555; font-size: 15px; line-height: 1.5; margin-bottom: 16px">
								We'll send a one-time passcode to
								<strong><span id="syftbox-email-preview-address">your email</span></strong
								>. You'll use this code on the next screen to finish linking SyftBox.
							</p>
							<div
								id="syftbox-email-scroll"
								style="max-height: 55vh; overflow-y: auto; padding-right: 4px; margin-bottom: 16px"
							>
								<p
									style="
										color: #666;
										font-size: 13px;
										margin-bottom: 12px;
										text-align: center;
										font-weight: 600;
									"
								>
									Example Email
								</p>
								<div
									style="
										background: linear-gradient(
											135deg,
											rgba(102, 126, 234, 0.12),
											rgba(118, 75, 162, 0.12)
										);
										padding: 18px;
										border-radius: 18px;
										display: flex;
										justify-content: center;
									"
								>
									<img
										src="assets/syftbox-email.png"
										alt="SyftBox email preview"
										style="width: 100%; max-height: 500px; object-fit: contain; display: block"
									/>
								</div>
							</div>
							<p style="color: #666; font-size: 13px; margin-bottom: 24px">
								Don't close the app - just open your inbox once you click continue, and then enter
								the 8-digit code.
							</p>
							<div style="display: flex; gap: 10px; justify-content: flex-end">
								<button
									id="syftbox-email-back-btn"
									style="
										padding: 12px 22px;
										background: none;
										border: 1px solid #ccc;
										border-radius: 6px;
										color: #555;
										font-size: 14px;
										font-weight: 500;
										cursor: pointer;
									"
								>
									Back
								</button>
								<button
									id="send-login-code-btn"
									style="
										padding: 12px 28px;
										background: #667eea;
										color: white;
										border: none;
										border-radius: 6px;
										font-size: 15px;
										font-weight: 600;
										cursor: pointer;
									"
								>
									Send Code
								</button>
							</div>
						</div>

						<!-- OTP Input state -->
						<div id="syftbox-otp-state" style="display: none">
							<div style="text-align: center; margin-bottom: 20px">
								<div
									style="
										display: flex;
										align-items: center;
										justify-content: center;
										color: #666;
										margin-bottom: 10px;
									"
								>
									<svg
										style="width: 20px; height: 20px; margin-right: 8px; fill: #28a745"
										viewBox="0 0 20 20"
									>
										<path
											d="M2.003 5.884L10 9.882l7.997-3.998A2 2 0 0016 4H4a2 2 0 00-1.997 1.884z"
										/>
										<path d="M18 8.118l-8 4-8-4V14a2 2 0 002 2h12a2 2 0 002-2V8.118z" />
									</svg>
									<span id="syftbox-user-email"></span>
								</div>
								<p style="color: #666; font-size: 14px">Enter the 8-digit code we emailed to you</p>
							</div>

							<!-- 8-digit code input -->
							<div style="display: flex; justify-content: center; gap: 8px; margin-bottom: 20px">
								<input
									type="text"
									class="syftbox-code-input"
									maxlength="1"
									data-index="0"
									style="
										width: 44px;
										height: 50px;
										text-align: center;
										border: 2px solid #ddd;
										border-radius: 8px;
										font-size: 20px;
										font-weight: 600;
										transition: all 0.2s;
									"
								/>
								<input
									type="text"
									class="syftbox-code-input"
									maxlength="1"
									data-index="1"
									style="
										width: 44px;
										height: 50px;
										text-align: center;
										border: 2px solid #ddd;
										border-radius: 8px;
										font-size: 20px;
										font-weight: 600;
										transition: all 0.2s;
									"
								/>
								<input
									type="text"
									class="syftbox-code-input"
									maxlength="1"
									data-index="2"
									style="
										width: 44px;
										height: 50px;
										text-align: center;
										border: 2px solid #ddd;
										border-radius: 8px;
										font-size: 20px;
										font-weight: 600;
										transition: all 0.2s;
									"
								/>
								<input
									type="text"
									class="syftbox-code-input"
									maxlength="1"
									data-index="3"
									style="
										width: 44px;
										height: 50px;
										text-align: center;
										border: 2px solid #ddd;
										border-radius: 8px;
										font-size: 20px;
										font-weight: 600;
										transition: all 0.2s;
									"
								/>
								<input
									type="text"
									class="syftbox-code-input"
									maxlength="1"
									data-index="4"
									style="
										width: 44px;
										height: 50px;
										text-align: center;
										border: 2px solid #ddd;
										border-radius: 8px;
										font-size: 20px;
										font-weight: 600;
										transition: all 0.2s;
									"
								/>
								<input
									type="text"
									class="syftbox-code-input"
									maxlength="1"
									data-index="5"
									style="
										width: 44px;
										height: 50px;
										text-align: center;
										border: 2px solid #ddd;
										border-radius: 8px;
										font-size: 20px;
										font-weight: 600;
										transition: all 0.2s;
									"
								/>
								<input
									type="text"
									class="syftbox-code-input"
									maxlength="1"
									data-index="6"
									style="
										width: 44px;
										height: 50px;
										text-align: center;
										border: 2px solid #ddd;
										border-radius: 8px;
										font-size: 20px;
										font-weight: 600;
										transition: all 0.2s;
									"
								/>
								<input
									type="text"
									class="syftbox-code-input"
									maxlength="1"
									data-index="7"
									style="
										width: 44px;
										height: 50px;
										text-align: center;
										border: 2px solid #ddd;
										border-radius: 8px;
										font-size: 20px;
										font-weight: 600;
										transition: all 0.2s;
									"
								/>
							</div>

							<!-- Error Message -->
							<div
								id="syftbox-error-message"
								style="
									display: none;
									color: #dc3545;
									text-align: center;
									margin-bottom: 15px;
									font-size: 14px;
									font-weight: 500;
								"
							>
								Invalid verification code. Please try again.
							</div>

							<!-- Verify Button -->
							<button
								id="verify-code-btn"
								style="
									width: 100%;
									padding: 15px;
									background: #667eea;
									color: white;
									border: none;
									border-radius: 6px;
									font-size: 16px;
									font-weight: 600;
									cursor: pointer;
									margin-bottom: 15px;
								"
								disabled
							>
								Verify Code
							</button>

							<!-- Resend Code -->
							<div style="text-align: center">
								<p style="font-size: 13px; color: #666; margin-bottom: 8px">
									Didn't receive the code?
								</p>
								<button
									id="resend-code-btn"
									style="
										background: none;
										border: none;
										color: #667eea;
										font-size: 14px;
										font-weight: 500;
										cursor: pointer;
										text-decoration: underline;
									"
								>
									Send Again
								</button>
							</div>
						</div>
					</div>

					<!-- Step 5: Initializing -->
					<div id="onboarding-step-5" class="onboarding-step" style="display: none">
						<h1 style="font-size: 28px">Initializing BioVault...</h1>
						<div id="init-status" style="margin: 30px 0; text-align: center">
							<div class="spinner" style="width: 40px; height: 40px; margin: 0 auto 20px"></div>
							<p style="color: #666">Please wait...</p>
						</div>
						<div
							id="init-log"
							style="
								background: #1e1e1e;
								color: #d4d4d4;
								font-family: 'Courier New', monospace;
								font-size: 12px;
								padding: 15px;
								border-radius: 4px;
								max-height: 300px;
								overflow-y: auto;
								white-space: pre-wrap;
								display: none;
								margin-top: 20px;
							"
						></div>
					</div>
				</div>
			</div>

			<!-- Installation Progress Modal -->
			<div
				id="install-modal"
				style="
					display: none;
					position: fixed;
					top: 0;
					left: 0;
					right: 0;
					bottom: 0;
					background: rgba(0, 0, 0, 0.7);
					z-index: 9999;
					align-items: center;
					justify-content: center;
				"
			>
				<div
					style="
						background: white;
						border-radius: 12px;
						padding: 30px;
						max-width: 600px;
						width: 90%;
					"
				>
					<h2 style="margin: 0 0 20px 0; color: #667eea">Installing Dependencies</h2>
					<div id="install-progress" style="margin-bottom: 15px">
						<div style="background: #e0e0e0; border-radius: 4px; height: 8px; overflow: hidden">
							<div
								id="install-progress-bar"
								style="width: 0%; background: #28a745; height: 100%; transition: width 0.3s"
							></div>
						</div>
						<p id="install-status-text" style="font-size: 14px; color: #666; margin-top: 8px">
							Preparing...
						</p>
					</div>
					<div
						id="install-log"
						style="
							background: #1e1e1e;
							color: #d4d4d4;
							font-family: 'Courier New', monospace;
							font-size: 11px;
							padding: 12px;
							border-radius: 4px;
							max-height: 250px;
							overflow-y: auto;
							white-space: pre-wrap;
							margin-bottom: 15px;
						"
					></div>
					<button id="install-close-btn" disabled style="width: 100%; background: #6c757d">
						Close
					</button>
				</div>
			</div>
		</div>
=======
		<link rel="stylesheet" href="styles.css" />
	</head>

	<body>
		<!-- Onboarding View - shown on first launch -->
		<div id="onboarding-view" class="tab-content" style="display: none"></div>
>>>>>>> 6eac2a49

		<!-- Main Navigation Tabs -->
		<div class="tabs">
			<button class="tab active" data-tab="home">Home</button>
			<button class="tab" data-tab="projects">Projects</button>
			<button class="tab" data-tab="run">Run</button>
			<button class="tab" data-tab="runs">Results</button>
			<button class="tab" data-tab="messages">Messages</button>
			<button class="tab" data-tab="import">Import Data</button>
			<button class="tab" data-tab="participants">Participants</button>
			<button class="tab" data-tab="files">Files</button>
			<button class="tab" data-tab="logs">Logs</button>
			<button class="tab" data-tab="settings">Settings</button>
		</div>

		<!-- Application Views - content loaded from templates -->
		<div id="home-view" class="tab-content active"></div>
		<div id="projects-view" class="tab-content"></div>
		<div id="project-edit-view" class="tab-content"></div>
		<div id="run-view" class="tab-content"></div>
		<div id="import-view" class="tab-content" style="display: none"></div>
		<div id="import-review-view" class="tab-content" style="display: none"></div>
		<div id="import-results-view" class="tab-content"></div>
		<div id="participants-view" class="tab-content"></div>
		<div id="files-view" class="tab-content"></div>
		<div id="runs-view" class="tab-content"></div>
		<div id="messages-view" class="tab-content"></div>
		<div id="logs-view" class="tab-content"></div>
		<div id="settings-view" class="tab-content"></div>

		<script type="module" src="/main.js"></script>
	</body>
</html><|MERGE_RESOLUTION|>--- conflicted
+++ resolved
@@ -4,2945 +4,12 @@
 		<meta charset="UTF-8" />
 		<meta name="viewport" content="width=device-width, initial-scale=1.0" />
 		<title>BioVault Desktop</title>
-<<<<<<< HEAD
-		<style>
-			* {
-				margin: 0;
-				padding: 0;
-				box-sizing: border-box;
-			}
-
-			body {
-				font-family:
-					system-ui,
-					-apple-system,
-					sans-serif;
-				height: 100vh;
-				overflow: hidden;
-				display: flex;
-				flex-direction: column;
-			}
-
-			.tabs {
-				display: flex;
-				background: #f5f5f5;
-				border-bottom: 2px solid #ddd;
-			}
-
-			.tab {
-				padding: 15px 30px;
-				cursor: pointer;
-				border: none;
-				background: none;
-				font-size: 14px;
-				font-weight: 500;
-				color: #666;
-			}
-
-			.tab.active {
-				background: white;
-				color: #0066cc;
-				border-bottom: 2px solid #0066cc;
-				margin-bottom: -2px;
-			}
-
-			.tab-content {
-				display: none;
-				flex: 1;
-				min-height: 0;
-			}
-
-			.tab-content.active {
-				display: flex;
-				flex-direction: column;
-				min-height: 0;
-			}
-
-			#import-view {
-				position: relative;
-				min-height: 0;
-			}
-
-			.import-layout {
-				flex: 1;
-				display: flex;
-				flex-direction: column;
-				gap: 0;
-				padding: 20px;
-				padding-bottom: 84px;
-				min-height: 0;
-				overflow-y: auto;
-				overscroll-behavior: contain;
-				--import-top-size: 50%;
-			}
-
-			.import-top {
-				flex: 0 0 var(--import-top-size);
-				min-height: 160px;
-				overflow: auto;
-				display: flex;
-				flex-direction: column;
-				gap: 16px;
-			}
-
-			.import-resizer {
-				flex: 0 0 10px;
-				margin: 12px 0;
-				background: #dbe3f5;
-				border-radius: 6px;
-				position: relative;
-				cursor: row-resize;
-				touch-action: none;
-			}
-
-			.import-resizer::after {
-				content: '';
-				position: absolute;
-				top: 50%;
-				left: 50%;
-				transform: translate(-50%, -50%);
-				width: 48px;
-				height: 3px;
-				background: #94a3b8;
-				border-radius: 999px;
-			}
-
-			.import-resizer.is-dragging {
-				background: #c3d0ee;
-			}
-
-			.import-resizer.is-dragging::after {
-				background: #64748b;
-			}
-
-			.import-files-section {
-				flex: 1 1 auto;
-				display: flex;
-				flex-direction: column;
-				gap: 12px;
-				min-height: 200px;
-				overflow: hidden;
-			}
-
-			.import-footer {
-				position: absolute;
-				bottom: 0;
-				left: 0;
-				right: 0;
-				padding: 12px 20px 20px;
-				display: flex;
-				justify-content: flex-end;
-				background: linear-gradient(180deg, rgba(241, 245, 251, 0) 0%, #f8fafc 80%);
-			}
-
-			#import-review-view {
-				display: flex;
-				flex-direction: column;
-				min-height: 0;
-			}
-
-			.review-container {
-				flex: 1;
-				display: flex;
-				flex-direction: column;
-				min-height: 0;
-				padding: 20px;
-				gap: 16px;
-				overflow: hidden;
-			}
-
-			.review-table-wrapper {
-				flex: 1;
-				overflow: auto;
-				border: 1px solid #dbe3f5;
-				border-radius: 8px;
-				background: #ffffff;
-				min-height: 0;
-			}
-
-			.review-actions {
-				display: flex;
-				justify-content: flex-end;
-				gap: 10px;
-				margin-top: 16px;
-				padding-top: 12px;
-				border-top: 1px solid #e2e8f0;
-				flex-shrink: 0;
-				background: linear-gradient(180deg, rgba(248, 250, 252, 0) 0%, #ffffff 90%);
-			}
-
-			.import-header {
-				display: flex;
-				align-items: center;
-				justify-content: space-between;
-				gap: 12px;
-			}
-
-			.import-title {
-				margin: 0;
-				font-size: 20px;
-				font-weight: 600;
-				color: #1f2937;
-			}
-
-			.pattern-info-btn {
-				width: 24px;
-				height: 24px;
-				border-radius: 50%;
-				border: 1px solid #cbd5f5;
-				background: #e0e7ff;
-				color: #1e3a8a;
-				font-size: 12px;
-				font-weight: 600;
-				display: inline-flex;
-				align-items: center;
-				justify-content: center;
-				padding: 0;
-				box-shadow: none;
-			}
-
-			.pattern-info-btn:hover {
-				background: #c7d2fe;
-				border-color: #818cf8;
-			}
-
-			.import-steps {
-				margin: 0;
-				padding-left: 20px;
-				display: grid;
-				row-gap: 4px;
-				font-size: 13px;
-				color: #475569;
-				list-style-position: inside;
-			}
-
-			.import-config-grid {
-				display: grid;
-				grid-template-columns: repeat(auto-fit, minmax(320px, 1fr));
-				gap: 16px;
-				align-items: stretch;
-			}
-
-			.import-card {
-				background: #f8fafc;
-				border: 1px solid #dbe3f5;
-				border-radius: 8px;
-				padding: 16px;
-				display: flex;
-				flex-direction: column;
-				gap: 12px;
-				min-height: 100%;
-			}
-
-			.import-card-heading {
-				margin: 0;
-				font-size: 14px;
-				font-weight: 600;
-				color: #1f2937;
-			}
-
-			.import-card-heading--sub {
-				margin-top: 8px;
-			}
-
-			.import-actions {
-				display: flex;
-				gap: 10px;
-				flex-wrap: wrap;
-			}
-
-			.import-reset-btn {
-				padding: 8px 16px;
-				background: #6c757d;
-				color: white;
-				border: none;
-				border-radius: 4px;
-				cursor: pointer;
-				font-size: 13px;
-			}
-
-			.import-reset-btn:hover {
-				background: #5a6268;
-			}
-
-			.file-type-select {
-				width: 100%;
-				min-height: 140px;
-				border: 1px solid #cbd5f5;
-				border-radius: 8px;
-				padding: 4px;
-			}
-
-			.custom-extension {
-				margin-top: 10px;
-			}
-
-			.custom-extension input {
-				width: 100%;
-				padding: 8px;
-				border: 1px solid #cbd5f5;
-				border-radius: 6px;
-				font-family: 'Courier New', monospace;
-				font-size: 13px;
-			}
-
-			.pattern-input-label {
-				font-size: 11px;
-				font-weight: 600;
-				color: #475569;
-				text-transform: uppercase;
-				letter-spacing: 0.04em;
-			}
-
-			.pattern-input {
-				width: 100%;
-				padding: 10px 12px;
-				border: 1px solid #cbd5f5;
-				border-radius: 8px;
-				font-size: 13px;
-				font-family: 'Courier New', monospace;
-			}
-
-			.pattern-input:focus {
-				border-color: #2563eb;
-				box-shadow: 0 0 0 2px rgba(37, 99, 235, 0.15);
-			}
-
-			.pattern-feedback {
-				font-size: 11px;
-				color: #475569;
-				min-height: 16px;
-			}
-
-			.pattern-feedback[data-variant='error'] {
-				color: #b91c1c;
-			}
-
-			.pattern-hint {
-				font-size: 11px;
-				color: #4a5568;
-				margin-top: 0;
-			}
-
-			.pattern-detection {
-				background: #ffffff;
-				border: 1px solid #dbe3f5;
-				border-radius: 8px;
-				padding: 12px 16px;
-				display: flex;
-				flex-direction: column;
-				gap: 8px;
-				min-height: 0;
-			}
-
-			.pattern-detection[hidden] {
-				display: none;
-			}
-
-			.pattern-detection-title {
-				margin: 0;
-				font-size: 12px;
-				font-weight: 600;
-				color: #1f2937;
-			}
-
-			.pattern-suggestions {
-				overflow: auto;
-				max-height: 240px;
-			}
-
-			.pattern-table {
-				width: 100%;
-				border-collapse: collapse;
-				font-size: 12px;
-				color: #1f2937;
-			}
-
-			.pattern-table thead {
-				background: #f8fafc;
-				text-transform: uppercase;
-				font-size: 10px;
-				letter-spacing: 0.05em;
-				color: #64748b;
-			}
-
-			.pattern-table th,
-			.pattern-table td {
-				padding: 6px 8px;
-				border-bottom: 1px solid #e2e8f0;
-				vertical-align: middle;
-			}
-
-			.pattern-option-row.active {
-				background: #eef2ff;
-			}
-
-			.pattern-option-btn {
-				width: 100%;
-				border: 1px solid #cbd5f5;
-				border-radius: 6px;
-				padding: 6px 10px;
-				background: #edf2ff;
-				color: #1f2937;
-				font-size: 12px;
-				display: inline-flex;
-				flex-direction: column;
-				align-items: flex-start;
-				gap: 4px;
-				overflow: hidden;
-				text-overflow: ellipsis;
-			}
-
-			.pattern-option-btn:hover {
-				background: #e0e7ff;
-				border-color: #a5b4fc;
-			}
-
-			.pattern-option-btn.active {
-				background: #1d4ed8;
-				border-color: #1d4ed8;
-				color: #ffffff;
-			}
-
-			.pattern-option-btn-label {
-				font-weight: 600;
-				font-size: 11px;
-				color: #475569;
-				white-space: nowrap;
-			}
-
-			.pattern-option-btn-preview {
-				display: inline-flex;
-				min-width: 0;
-				max-width: 100%;
-				overflow: hidden;
-				text-overflow: ellipsis;
-				white-space: nowrap;
-			}
-
-			.pattern-option-regex {
-				width: 100%;
-				padding: 4px 6px;
-				border: 1px solid #cbd5f5;
-				border-radius: 6px;
-				font-family: 'Courier New', monospace;
-				font-size: 11px;
-				background: #ffffff;
-			}
-
-			.pattern-option-regex:disabled {
-				background: #f8fafc;
-				color: #94a3b8;
-			}
-
-			@keyframes button-spin {
-				0% {
-					transform: rotate(0deg);
-				}
-				100% {
-					transform: rotate(360deg);
-				}
-			}
-
-			.btn-loading {
-				opacity: 0.9;
-				pointer-events: none;
-			}
-
-			.button-spinner {
-				display: inline-block;
-				width: 16px;
-				height: 16px;
-				border-radius: 50%;
-				border: 2px solid rgba(255, 255, 255, 0.4);
-				border-top-color: #ffffff;
-				animation: button-spin 0.8s linear infinite;
-				margin-right: 8px;
-				vertical-align: middle;
-			}
-
-			.button-spinner-label {
-				vertical-align: middle;
-				font-size: inherit;
-				font-weight: inherit;
-			}
-
-			.operation-progress {
-				position: fixed;
-				bottom: 18px;
-				left: 50%;
-				transform: translateX(-50%);
-				width: 420px;
-				max-width: calc(100vw - 32px);
-				background: rgba(17, 24, 39, 0.92);
-				border-radius: 12px;
-				padding: 14px 16px;
-				box-shadow: 0 18px 36px rgba(15, 23, 42, 0.28);
-				backdrop-filter: blur(8px);
-				display: none;
-				pointer-events: none;
-				z-index: 9998;
-			}
-
-			.operation-progress[data-visible='true'] {
-				display: block;
-			}
-
-			.operation-progress-entry {
-				margin-bottom: 10px;
-				color: #e5e7eb;
-			}
-
-			.operation-progress-entry:last-child {
-				margin-bottom: 0;
-			}
-
-			.operation-progress-label {
-				font-size: 13px;
-				font-weight: 600;
-				margin-bottom: 6px;
-			}
-
-			.operation-progress-track {
-				width: 100%;
-				height: 6px;
-				background: rgba(148, 163, 184, 0.35);
-				border-radius: 999px;
-				overflow: hidden;
-			}
-
-			@keyframes progress-indeterminate {
-				0% {
-					transform: translateX(-100%);
-				}
-				100% {
-					transform: translateX(100%);
-				}
-			}
-
-			.operation-progress-bar {
-				width: 40%;
-				height: 100%;
-				background: linear-gradient(90deg, #60a5fa 0%, #818cf8 100%);
-				border-radius: 999px;
-				animation: progress-indeterminate 1.2s ease-in-out infinite;
-			}
-
-			.operation-progress-entry.waiting .operation-progress-bar {
-				background: linear-gradient(90deg, #fbbf24 0%, #f59e0b 100%);
-			}
-
-			.operation-progress-entry.success .operation-progress-bar {
-				animation: none;
-				width: 100%;
-				background: linear-gradient(90deg, #34d399 0%, #10b981 100%);
-			}
-
-			.operation-progress-entry.error .operation-progress-bar {
-				animation: none;
-				width: 100%;
-				background: linear-gradient(90deg, #f87171 0%, #ef4444 100%);
-			}
-
-			.operation-progress-entry.success .operation-progress-label {
-				color: #bbf7d0;
-			}
-
-			.operation-progress-entry.error .operation-progress-label {
-				color: #fecaca;
-			}
-
-			.import-files-section {
-				flex: 1;
-				display: flex;
-				flex-direction: column;
-				gap: 12px;
-				min-height: 0;
-			}
-
-			.file-list-container {
-				display: flex;
-				flex-direction: column;
-				gap: 10px;
-				flex: 1;
-				min-height: 0;
-			}
-
-			.file-list-toolbar {
-				display: flex;
-				align-items: center;
-				justify-content: space-between;
-				font-size: 13px;
-				color: #1f2937;
-			}
-
-			.file-list-select-all {
-				display: inline-flex;
-				align-items: center;
-				gap: 8px;
-				font-weight: 600;
-			}
-
-			.file-list-wrapper {
-				border: 1px solid #e2e8f0;
-				border-radius: 8px;
-				overflow: auto;
-				background: #ffffff;
-				flex: 1;
-				min-height: 0;
-			}
-
-			.highlight {
-				background: yellow;
-				font-weight: bold;
-			}
-
-			.import-button {
-				padding: 12px 24px;
-				background: #0066cc;
-				color: white;
-				border: none;
-				border-radius: 6px;
-				cursor: pointer;
-				font-size: 14px;
-				font-weight: 500;
-				box-shadow: 0 2px 6px rgba(0, 0, 0, 0.1);
-			}
-
-			.import-button:hover {
-				background: #0052a3;
-			}
-
-			.import-button:disabled {
-				background: #ccc;
-				cursor: not-allowed;
-			}
-
-			.table-container {
-				flex: 1;
-				overflow: auto;
-				padding: 20px;
-				display: flex;
-				flex-direction: column;
-				min-height: 0;
-				justify-content: flex-start;
-			}
-
-			.table-container > table {
-				flex: 0 0 auto;
-			}
-
-			table {
-				width: 100%;
-				border-collapse: collapse;
-				background: white;
-			}
-
-			th {
-				position: sticky;
-				top: 0;
-				background: #f5f5f5;
-				padding: 12px;
-				text-align: left;
-				border-bottom: 2px solid #ddd;
-				font-weight: 600;
-				font-size: 13px;
-				color: #333;
-			}
-
-			.sortable-files-header {
-				cursor: pointer;
-				user-select: none;
-			}
-
-			.sortable-files-header .sort-indicator {
-				font-size: 10px;
-			}
-
-			td {
-				padding: 10px 12px;
-				border-bottom: 1px solid #eee;
-				font-size: 13px;
-			}
-
-			tr:hover {
-				background: #f9f9f9;
-			}
-
-			.truncate {
-				max-width: 400px;
-				overflow: hidden;
-				text-overflow: ellipsis;
-				white-space: nowrap;
-			}
-
-			#home-view {
-				align-items: center;
-				justify-content: center;
-				background: linear-gradient(135deg, #667eea 0%, #764ba2 100%);
-			}
-
-			.home-content {
-				text-align: center;
-				color: white;
-			}
-
-			.home-content h1 {
-				font-size: 72px;
-				font-weight: 700;
-				margin: 0;
-				text-shadow: 0 4px 6px rgba(0, 0, 0, 0.1);
-			}
-
-			.home-content p {
-				font-size: 20px;
-				margin-top: 20px;
-				opacity: 0.9;
-			}
-
-			.home-buttons {
-				display: flex;
-				gap: 20px;
-				margin-top: 40px;
-				justify-content: center;
-			}
-
-			.home-btn {
-				padding: 15px 30px;
-				background: white;
-				color: #667eea;
-				border: none;
-				border-radius: 8px;
-				font-size: 16px;
-				font-weight: 600;
-				cursor: pointer;
-				transition: transform 0.2s;
-			}
-
-			.home-btn:hover {
-				transform: translateY(-2px);
-				box-shadow: 0 4px 12px rgba(0, 0, 0, 0.2);
-			}
-
-			.done-button {
-				position: absolute;
-				bottom: 20px;
-				right: 20px;
-				padding: 12px 24px;
-				background: #28a745;
-				color: white;
-				border: none;
-				border-radius: 4px;
-				cursor: pointer;
-				font-size: 14px;
-				font-weight: 500;
-			}
-
-			.done-button:hover {
-				background: #218838;
-			}
-
-			#import-results-view {
-				position: relative;
-			}
-
-			.import-project-section {
-				padding: 20px;
-				background: #f5f5f5;
-				border-bottom: 1px solid #ddd;
-			}
-
-			.import-project-section input {
-				width: 70%;
-				padding: 10px;
-				border: 1px solid #ddd;
-				border-radius: 4px;
-				font-size: 14px;
-				margin-right: 10px;
-			}
-
-			.projects-list {
-				flex: 1;
-				overflow: auto;
-				padding: 20px;
-			}
-
-			.project-card {
-				background: white;
-				border: 1px solid #ddd;
-				border-radius: 8px;
-				padding: 20px;
-				margin-bottom: 15px;
-				display: flex;
-				justify-content: space-between;
-				align-items: center;
-			}
-
-			.project-info h3 {
-				margin: 0 0 10px 0;
-				font-size: 18px;
-			}
-
-			.project-info p {
-				margin: 5px 0;
-				color: #666;
-				font-size: 13px;
-			}
-
-			.delete-btn {
-				padding: 8px 16px;
-				background: #dc3545;
-				color: white;
-				border: none;
-				border-radius: 4px;
-				cursor: pointer;
-				font-size: 13px;
-			}
-
-			.delete-btn:hover {
-				background: #c82333;
-			}
-
-			.open-folder-btn {
-				padding: 8px 16px;
-				background: #17a2b8;
-				color: white;
-				border: none;
-				border-radius: 4px;
-				cursor: pointer;
-				font-size: 13px;
-				margin-left: 10px;
-			}
-
-			.open-folder-btn:hover {
-				background: #138496;
-			}
-
-			.run-card {
-				background: white;
-				border: 1px solid #ddd;
-				border-radius: 8px;
-				padding: 20px;
-				margin-bottom: 15px;
-			}
-
-			.run-card.success {
-				border-left: 4px solid #28a745;
-			}
-
-			.run-card.failed {
-				border-left: 4px solid #dc3545;
-			}
-
-			.run-info h3 {
-				margin: 0 0 10px 0;
-				font-size: 18px;
-			}
-
-			.run-info p {
-				margin: 5px 0;
-				color: #666;
-				font-size: 13px;
-			}
-
-			.log-viewer {
-				margin-top: 15px;
-				background: #1e1e1e;
-				color: #d4d4d4;
-				font-family: 'Courier New', monospace;
-				font-size: 12px;
-				padding: 15px;
-				border-radius: 4px;
-				max-height: 400px;
-				overflow-y: auto;
-				white-space: pre-wrap;
-				word-wrap: break-word;
-			}
-
-			.run-container {
-				display: flex;
-				height: 100%;
-				gap: 20px;
-				padding: 20px;
-			}
-
-			.selection-panel {
-				flex: 1;
-				display: flex;
-				flex-direction: column;
-				background: white;
-				border: 1px solid #ddd;
-				border-radius: 8px;
-				padding: 20px;
-			}
-
-			.selection-panel h3 {
-				margin-bottom: 15px;
-			}
-
-			.selection-list {
-				flex: 1;
-				overflow-y: auto;
-				border: 1px solid #ddd;
-				border-radius: 4px;
-				padding: 10px;
-			}
-
-			.selection-item {
-				padding: 10px;
-				margin-bottom: 5px;
-				background: #f5f5f5;
-				border-radius: 4px;
-				cursor: pointer;
-				display: flex;
-				align-items: center;
-				gap: 10px;
-			}
-
-			.selection-item:hover {
-				background: #e5e5e5;
-			}
-
-			.selection-item.selected {
-				background: #0066cc;
-				color: white;
-			}
-
-			.run-btn {
-				margin-top: 20px;
-				padding: 15px 30px;
-				background: #28a745;
-				color: white;
-				border: none;
-				border-radius: 4px;
-				font-size: 16px;
-				font-weight: 600;
-				cursor: pointer;
-			}
-
-			.run-btn:hover {
-				background: #218838;
-			}
-
-			.run-btn:disabled {
-				background: #ccc;
-				cursor: not-allowed;
-			}
-
-			button {
-				padding: 10px 20px;
-				background: #0066cc;
-				color: white;
-				border: none;
-				border-radius: 4px;
-				cursor: pointer;
-				font-size: 14px;
-			}
-
-			button:hover {
-				background: #0052a3;
-			}
-
-			select {
-				width: 100%;
-				padding: 8px;
-				border: 1px solid #ddd;
-				border-radius: 4px;
-				background: white;
-				font-size: 14px;
-			}
-
-			.path-display {
-				margin-top: 15px;
-				padding: 10px;
-				background: white;
-				border-radius: 4px;
-				word-break: break-all;
-				font-size: 12px;
-			}
-
-			.file-list {
-				list-style: none;
-				width: 100%;
-			}
-
-			.file-list-header {
-				display: flex;
-				padding: 8px 0;
-				background: #f0f0f0;
-				font-weight: 600;
-				font-size: 12px;
-				border-bottom: 2px solid #ddd;
-				position: sticky;
-				top: 0;
-				z-index: 1;
-				width: 100%;
-			}
-
-			.file-list-header > div {
-				cursor: pointer;
-				user-select: none;
-				display: flex;
-				align-items: center;
-				gap: 4px;
-				padding: 0 8px;
-				position: relative;
-				overflow: hidden;
-			}
-
-			.file-list-header > div:hover {
-				color: #0066cc;
-			}
-
-			.file-list-header .sort-indicator {
-				font-size: 10px;
-			}
-
-			.col-checkbox {
-				width: 40px;
-				flex-shrink: 0;
-			}
-
-			.col-path {
-				width: 200px;
-				min-width: 100px;
-			}
-
-			.col-filename {
-				width: 180px;
-				min-width: 100px;
-			}
-
-			.col-extension {
-				width: 60px;
-				min-width: 50px;
-				flex-shrink: 0;
-			}
-
-			.col-participant {
-				width: 150px;
-				min-width: 100px;
-			}
-
-			.col-actions {
-				width: 40px;
-				flex-shrink: 0;
-			}
-
-			.column-resizer {
-				position: absolute;
-				right: 0;
-				top: 0;
-				bottom: 0;
-				width: 4px;
-				cursor: col-resize;
-				background: transparent;
-				z-index: 2;
-			}
-
-			.column-resizer:hover {
-				background: #0066cc;
-			}
-
-			.column-resizer.resizing {
-				background: #0066cc;
-			}
-
-			.file-list li {
-				display: flex;
-				padding: 8px 0;
-				border-bottom: 1px solid #eee;
-				font-size: 13px;
-				align-items: center;
-				width: 100%;
-			}
-
-			.file-list li.already-imported {
-				opacity: 0.5;
-			}
-
-			.file-list li.already-imported:hover {
-				background: inherit;
-			}
-
-			.file-list li > * {
-				padding: 0 8px;
-				overflow: hidden;
-				text-overflow: ellipsis;
-				white-space: nowrap;
-			}
-
-			.file-list li > .col-path {
-				min-width: 0;
-			}
-
-			.file-list li .file-path {
-				display: flex;
-				justify-content: flex-end;
-				gap: 0;
-				overflow: hidden;
-				text-overflow: ellipsis;
-				white-space: nowrap;
-				text-align: right;
-			}
-
-			.file-path span {
-				direction: ltr;
-				unicode-bidi: embed;
-				white-space: nowrap;
-			}
-
-			.file-checkbox {
-				cursor: pointer;
-				margin: 0;
-			}
-
-			.col-checkbox {
-				display: flex;
-				align-items: center;
-				justify-content: center;
-			}
-
-			.col-actions {
-				display: flex;
-				align-items: center;
-				justify-content: center;
-			}
-
-			.file-list li:hover {
-				background: #f5f5f5;
-			}
-
-			.file-path {
-				overflow: hidden;
-				text-overflow: ellipsis;
-				white-space: nowrap;
-			}
-
-			.col-participant {
-				padding: 0 !important;
-			}
-
-			.participant-id-input {
-				padding: 4px 8px;
-				border: 1px solid #ddd;
-				border-radius: 4px;
-				font-size: 13px;
-				font-family: monospace;
-				margin: 0 8px;
-			}
-
-			.participant-id-input.extracted {
-				background: #e8f5e9;
-				border-color: #4caf50;
-			}
-
-			.participant-id-input.manual {
-				background: #fff3e0;
-				border-color: #ff9800;
-			}
-
-			.imported-badge {
-				display: inline-block;
-				margin-left: 8px;
-				padding: 2px 6px;
-				background: #ccc;
-				color: #333;
-				border-radius: 3px;
-				font-size: 10px;
-				font-weight: 600;
-			}
-
-			.review-row-complete {
-				background: #e6f4ea;
-			}
-
-			tr.review-row-complete:hover {
-				background: #d5f0de;
-			}
-
-			.show-in-folder-btn {
-				padding: 4px 8px;
-				background: #f0f0f0;
-				border: 1px solid #ddd;
-				border-radius: 4px;
-				cursor: pointer;
-				font-size: 16px;
-				transition: background 0.2s;
-			}
-
-			.show-in-folder-btn:hover {
-				background: #e0e0e0;
-			}
-
-			.show-in-folder-btn:active {
-				background: #d0d0d0;
-			}
-
-			h3 {
-				margin-bottom: 15px;
-			}
-
-			.messages-container {
-				display: flex;
-				height: 100%;
-				overflow: hidden;
-			}
-
-			.message-sidebar {
-				width: 320px;
-				display: flex;
-				flex-direction: column;
-				border-right: 1px solid #ddd;
-				background: #f7f8fa;
-			}
-
-			.message-sidebar-header {
-				display: flex;
-				align-items: center;
-				justify-content: space-between;
-				padding: 16px;
-			}
-
-			.message-sidebar-status {
-				padding: 0 16px 12px;
-				border-bottom: 1px solid #ddd;
-			}
-
-			.message-filters {
-				display: flex;
-				gap: 8px;
-				padding: 0 16px 12px;
-				border-bottom: 1px solid #ddd;
-				flex-wrap: wrap;
-			}
-
-			.message-filter {
-				padding: 6px 12px;
-				background: white;
-				border: 1px solid #ccc;
-				border-radius: 16px;
-				cursor: pointer;
-				font-size: 12px;
-				color: #555;
-			}
-
-			.message-filter.active {
-				background: #0066cc;
-				border-color: #0066cc;
-				color: white;
-			}
-
-			.message-thread-list {
-				flex: 1;
-				overflow-y: auto;
-				padding: 12px 0;
-			}
-
-			.message-thread-item {
-				padding: 12px 16px;
-				border-bottom: 1px solid #eee;
-				cursor: pointer;
-				display: flex;
-				flex-direction: column;
-				gap: 4px;
-			}
-
-			.message-thread-item:hover {
-				background: #eef4ff;
-			}
-
-			.message-thread-item.active {
-				background: #e5f1ff;
-			}
-
-			.message-thread-item.unread .message-thread-subject {
-				font-weight: 600;
-			}
-
-			.message-thread-subject {
-				display: flex;
-				align-items: center;
-				gap: 8px;
-				font-size: 14px;
-				color: #222;
-			}
-
-			.message-thread-meta {
-				font-size: 11px;
-				color: #666;
-			}
-
-			.message-thread-preview {
-				font-size: 12px;
-				color: #777;
-				white-space: nowrap;
-				overflow: hidden;
-				text-overflow: ellipsis;
-			}
-
-			.message-thread-unread {
-				padding: 2px 6px;
-				background: #ff6b6b;
-				color: white;
-				font-size: 10px;
-				border-radius: 999px;
-			}
-
-			.message-thread-project {
-				font-size: 10px;
-				background: #e8f1ff;
-				color: #1a5dba;
-				padding: 2px 6px;
-				border-radius: 12px;
-			}
-
-			.message-content-wrapper {
-				flex: 1;
-				display: flex;
-				flex-direction: column;
-				overflow: hidden;
-			}
-
-			.messages-main {
-				flex: 1;
-				display: flex;
-				flex-direction: column;
-				min-height: 0;
-				background: white;
-			}
-
-			.message-content-header {
-				display: flex;
-				justify-content: space-between;
-				align-items: flex-start;
-				padding: 16px 20px;
-				border-bottom: 1px solid #eee;
-			}
-
-			.message-header-actions {
-				display: flex;
-				align-items: center;
-				gap: 8px;
-			}
-
-			.message-content-body {
-				display: flex;
-				gap: 20px;
-				flex: 1;
-				min-height: 0;
-				overflow: hidden;
-				padding: 20px;
-			}
-
-			.message-bubble-actions {
-				margin-top: 8px;
-				display: flex;
-				justify-content: flex-end;
-			}
-
-			.message-delete-btn {
-				background: transparent;
-				border: none;
-				color: #666;
-				font-size: 11px;
-				cursor: pointer;
-				padding: 0;
-			}
-
-			.message-delete-btn:hover {
-				text-decoration: underline;
-				color: #c0392b;
-			}
-
-			.message-bubble.outgoing .message-delete-btn {
-				color: rgba(255, 255, 255, 0.85);
-			}
-
-			.message-bubble.outgoing .message-delete-btn:hover {
-				color: #ffe0e0;
-			}
-
-			.message-thread-info h3 {
-				margin: 0;
-				font-size: 20px;
-			}
-
-			.message-thread-info p {
-				margin: 4px 0 0 0;
-				font-size: 12px;
-				color: #666;
-			}
-
-			.message-syftbox-status {
-				display: flex;
-				align-items: center;
-				gap: 8px;
-			}
-
-			.message-syftbox-status select {
-				padding: 6px 12px;
-				border: 1px solid #ccc;
-				border-radius: 4px;
-				font-size: 12px;
-			}
-
-			.status-online {
-				background: #e6f4ea;
-				color: #1e7d34;
-				padding: 4px 10px;
-				border-radius: 999px;
-				font-size: 12px;
-				font-weight: 600;
-			}
-
-			.status-offline {
-				background: #fdecea;
-				color: #b33a3a;
-				padding: 4px 10px;
-				border-radius: 999px;
-				font-size: 12px;
-				font-weight: 600;
-			}
-
-			.message-conversation {
-				flex: 1;
-				display: flex;
-				flex-direction: column;
-				gap: 12px;
-				overflow-y: auto;
-				padding-right: 8px;
-			}
-
-			.message-bubble {
-				max-width: 70%;
-				padding: 12px 16px;
-				border-radius: 16px;
-				box-shadow: 0 1px 3px rgba(0, 0, 0, 0.1);
-				background: #f5f5f5;
-				align-self: flex-start;
-			}
-
-			.message-bubble.outgoing {
-				background: #0066cc;
-				color: white;
-				align-self: flex-end;
-			}
-
-			.message-bubble-header {
-				font-size: 11px;
-				margin-bottom: 6px;
-				opacity: 0.8;
-			}
-
-			.message-bubble-body {
-				font-size: 13px;
-				white-space: pre-wrap;
-				word-break: break-word;
-			}
-
-			.message-project-panel {
-				width: 260px;
-				border-left: 1px solid #eee;
-				padding-left: 20px;
-				display: none;
-				flex-direction: column;
-				gap: 10px;
-				font-size: 13px;
-			}
-
-			.message-project-panel h4 {
-				margin: 0;
-				font-size: 16px;
-				color: #0066cc;
-			}
-
-			.message-compose {
-				border-top: 1px solid #eee;
-				display: flex;
-				flex-direction: column;
-				gap: 10px;
-				padding: 16px 20px;
-			}
-
-			.message-compose-recipient {
-				display: flex;
-				align-items: center;
-				gap: 10px;
-			}
-
-			#message-subject-wrapper {
-				width: 100%;
-			}
-
-			.message-compose-recipient input,
-			.message-compose textarea,
-			.message-compose input[type='text'] {
-				width: 100%;
-				padding: 10px;
-				border: 1px solid #ccc;
-				border-radius: 6px;
-				font-size: 13px;
-			}
-
-			.message-compose textarea {
-				min-height: 120px;
-				resize: vertical;
-			}
-
-			.message-compose-actions {
-				display: flex;
-				justify-content: flex-end;
-				gap: 10px;
-			}
-
-			.message-cta {
-				padding: 8px 16px;
-				background: #0066cc;
-				color: white;
-				border: none;
-				border-radius: 4px;
-				cursor: pointer;
-				font-size: 13px;
-				font-weight: 600;
-			}
-
-			.message-secondary {
-				padding: 6px 12px;
-				background: #f1f1f1;
-				color: #555;
-				border: 1px solid #ccc;
-				border-radius: 4px;
-				cursor: pointer;
-				font-size: 12px;
-			}
-
-			.message-secondary:hover {
-				background: #e2e2e2;
-			}
-
-			.messages-empty-state {
-				flex: 1;
-				display: flex;
-				flex-direction: column;
-				align-items: center;
-				justify-content: center;
-				gap: 12px;
-				color: #666;
-			}
-
-			.messages-warning {
-				display: flex;
-				align-items: center;
-				justify-content: center;
-				padding: 20px;
-			}
-
-			.messages-warning-card {
-				background: #fff4e5;
-				border: 1px solid #f7d4a9;
-				border-radius: 10px;
-				padding: 24px 32px;
-				text-align: center;
-				max-width: 420px;
-				box-shadow: 0 8px 24px rgba(0, 0, 0, 0.08);
-			}
-
-			.messages-warning-card h3 {
-				margin-bottom: 12px;
-				color: #b85c00;
-			}
-
-			.message-thread-list::-webkit-scrollbar,
-			.message-conversation::-webkit-scrollbar {
-				width: 6px;
-			}
-
-			.message-thread-list::-webkit-scrollbar-thumb,
-			.message-conversation::-webkit-scrollbar-thumb {
-				background: rgba(0, 0, 0, 0.2);
-				border-radius: 4px;
-			}
-
-			@keyframes spin {
-				0% {
-					transform: rotate(0deg);
-				}
-
-				100% {
-					transform: rotate(360deg);
-				}
-			}
-
-			.spinner {
-				display: inline-block;
-				width: 14px;
-				height: 14px;
-				border: 2px solid rgba(255, 255, 255, 0.3);
-				border-top: 2px solid white;
-				border-radius: 50%;
-				animation: spin 0.6s linear infinite;
-				margin-right: 8px;
-				vertical-align: middle;
-			}
-
-			button:disabled {
-				opacity: 0.7;
-				cursor: not-allowed;
-			}
-
-			.dep-status {
-				display: flex;
-				align-items: center;
-				justify-content: center;
-				width: 24px;
-				min-width: 24px;
-				font-size: 18px;
-				transition: color 0.2s ease;
-			}
-
-			.dep-status .spinner {
-				margin-right: 0;
-			}
-
-			.dependency-panels-container {
-				position: relative;
-			}
-
-			.dependency-panels-overlay {
-				position: absolute;
-				inset: 0;
-				background: rgba(255, 255, 255, 0.8);
-				display: flex;
-				align-items: center;
-				justify-content: center;
-				z-index: 3;
-			}
-
-			.dependency-panels-overlay .spinner {
-				border-color: rgba(0, 0, 0, 0.2);
-				border-top-color: #0066cc;
-				margin-right: 0;
-				width: 32px;
-				height: 32px;
-				border-width: 3px;
-			}
-
-			.deps-list-overlay {
-				position: absolute;
-				inset: 0;
-				background: rgba(248, 250, 252, 0.85);
-				display: flex;
-				align-items: center;
-				justify-content: center;
-				z-index: 2;
-			}
-
-			.deps-list-overlay .spinner {
-				width: 26px;
-				height: 26px;
-				border-width: 3px;
-				border-color: rgba(51, 102, 204, 0.25);
-				border-top-color: #3366cc;
-				margin: 0;
-			}
-
-			.deps-list-locked {
-				pointer-events: none;
-				user-select: none;
-				opacity: 0.6;
-			}
-
-			.dependency-log-section {
-				margin-top: 24px;
-				padding-top: 16px;
-				border-top: 1px solid rgba(102, 126, 234, 0.2);
-				display: none;
-			}
-
-			.dependency-log-section[data-visible='true'] {
-				display: block;
-			}
-
-			.dependency-log-title {
-				font-size: 13px;
-				font-weight: 600;
-				color: #334155;
-				margin-bottom: 8px;
-				display: flex;
-				align-items: center;
-				gap: 6px;
-			}
-
-			.dependency-log-title .log-indicator {
-				display: inline-flex;
-				align-items: center;
-				justify-content: center;
-				width: 7px;
-				height: 7px;
-				border-radius: 50%;
-				background: #94a3b8;
-				transition: background 0.2s ease;
-			}
-
-			.dependency-log-section[data-state='running'] .log-indicator {
-				background: #f97316;
-			}
-
-			.dependency-log-section[data-state='success'] .log-indicator {
-				background: #22c55e;
-			}
-
-			.dependency-log-section[data-state='error'] .log-indicator {
-				background: #ef4444;
-			}
-
-			.dependency-log-output {
-				background: #0f172a;
-				color: #e2e8f0;
-				border-radius: 10px;
-				padding: 12px 14px;
-				font-family: 'SFMono-Regular', Menlo, Monaco, Consolas, 'Liberation Mono', 'Courier New',
-					monospace;
-				font-size: 12px;
-				line-height: 1.45;
-				max-height: 200px;
-				overflow-y: auto;
-				white-space: pre-wrap;
-				word-break: break-word;
-				box-shadow: inset 0 0 0 1px rgba(148, 163, 184, 0.2);
-			}
-
-			.dependency-log-output::-webkit-scrollbar {
-				width: 8px;
-				height: 8px;
-			}
-
-			.dependency-log-output::-webkit-scrollbar-thumb {
-				background: rgba(148, 163, 184, 0.4);
-				border-radius: 999px;
-			}
-
-			.docker-sudo-overlay {
-				position: fixed;
-				top: 0;
-				left: 0;
-				right: 0;
-				bottom: 0;
-				display: none;
-				align-items: center;
-				justify-content: center;
-				background: rgba(9, 18, 38, 0.68);
-				z-index: 10000;
-				padding: 24px;
-			}
-
-			.docker-sudo-overlay[data-visible='true'] {
-				display: flex;
-			}
-
-			.docker-sudo-card {
-				width: min(520px, 96vw);
-				background: #ffffff;
-				border-radius: 18px;
-				box-shadow: 0 28px 80px rgba(15, 23, 42, 0.28);
-				padding: 34px;
-				font-family:
-					'Inter',
-					-apple-system,
-					BlinkMacSystemFont,
-					'Segoe UI',
-					sans-serif;
-				color: #1f2933;
-			}
-
-			.docker-sudo-icon {
-				width: 52px;
-				height: 52px;
-				border-radius: 14px;
-				background: linear-gradient(135deg, #667eea, #764ba2);
-				display: flex;
-				align-items: center;
-				justify-content: center;
-				font-size: 26px;
-				color: #fff;
-				margin-bottom: 18px;
-			}
-
-			.docker-sudo-card h2 {
-				margin: 0 0 12px 0;
-				font-size: 22px;
-				font-weight: 700;
-				color: #1f2933;
-			}
-
-			.docker-sudo-card p {
-				margin: 0 0 18px 0;
-				line-height: 1.55;
-				color: #4a5568;
-				font-size: 14px;
-			}
-
-			.docker-sudo-note {
-				background: #f8faff;
-				border-radius: 12px;
-				padding: 14px;
-				font-size: 13px;
-				line-height: 1.5;
-				color: #334155;
-				border: 1px solid rgba(102, 126, 234, 0.25);
-				margin-bottom: 22px;
-			}
-
-			.docker-sudo-actions {
-				display: flex;
-				justify-content: flex-end;
-				gap: 12px;
-			}
-
-			.docker-sudo-actions button {
-				border-radius: 8px;
-				padding: 10px 20px;
-				font-weight: 600;
-				font-size: 14px;
-				cursor: pointer;
-				border: none;
-			}
-
-			.docker-sudo-cancel-btn {
-				background: #f1f5f9;
-				color: #475569;
-			}
-
-			.docker-sudo-cancel-btn:hover {
-				background: #e2e8f0;
-			}
-
-			.docker-sudo-continue-btn {
-				background: linear-gradient(135deg, #667eea, #764ba2);
-				color: #ffffff;
-				box-shadow: 0 8px 18px rgba(102, 126, 234, 0.35);
-			}
-
-			.docker-sudo-continue-btn:hover {
-				filter: brightness(1.05);
-			}
-
-			.brew-sudo-overlay {
-				position: fixed;
-				top: 0;
-				left: 0;
-				right: 0;
-				bottom: 0;
-				display: none;
-				align-items: center;
-				justify-content: center;
-				background: rgba(14, 28, 49, 0.65);
-				z-index: 10000;
-				padding: 24px;
-			}
-
-			.brew-sudo-overlay[data-visible='true'] {
-				display: flex;
-			}
-
-			.brew-sudo-card {
-				width: min(520px, 96vw);
-				background: #ffffff;
-				border-radius: 18px;
-				box-shadow: 0 28px 80px rgba(15, 23, 42, 0.28);
-				padding: 34px;
-				font-family:
-					'Inter',
-					-apple-system,
-					BlinkMacSystemFont,
-					'Segoe UI',
-					sans-serif;
-				color: #1f2933;
-			}
-
-			.brew-sudo-icon {
-				width: 52px;
-				height: 52px;
-				border-radius: 14px;
-				background: linear-gradient(135deg, #0ea5e9, #6366f1);
-				display: flex;
-				align-items: center;
-				justify-content: center;
-				font-size: 26px;
-				color: #fff;
-				margin-bottom: 18px;
-			}
-
-			.brew-sudo-card h2 {
-				margin: 0 0 12px 0;
-				font-size: 22px;
-				font-weight: 700;
-				color: #1f2933;
-			}
-
-			.brew-sudo-card p {
-				margin: 0 0 18px 0;
-				line-height: 1.55;
-				color: #4a5568;
-				font-size: 14px;
-			}
-
-			.brew-sudo-note {
-				background: #f8faff;
-				border-radius: 12px;
-				padding: 14px;
-				font-size: 13px;
-				line-height: 1.5;
-				color: #334155;
-				border: 1px solid rgba(36, 182, 255, 0.25);
-				margin-bottom: 22px;
-			}
-
-			.brew-sudo-actions {
-				display: flex;
-				justify-content: flex-end;
-				gap: 12px;
-			}
-
-			.brew-sudo-actions button {
-				border-radius: 8px;
-				padding: 10px 20px;
-				font-weight: 600;
-				font-size: 14px;
-				cursor: pointer;
-				border: none;
-			}
-
-			.brew-sudo-cancel-btn {
-				background: #f1f5f9;
-				color: #475569;
-			}
-
-			.brew-sudo-cancel-btn:hover {
-				background: #e2e8f0;
-			}
-
-			.brew-sudo-continue-btn {
-				background: linear-gradient(135deg, #0ea5e9, #6366f1);
-				color: #ffffff;
-				box-shadow: 0 8px 18px rgba(14, 165, 233, 0.35);
-			}
-
-			.brew-sudo-continue-btn:hover {
-				filter: brightness(1.05);
-			}
-
-			.queue-spinner {
-				width: 14px;
-				height: 14px;
-				border: 2px solid rgba(255, 255, 255, 0.35);
-				border-top: 2px solid white;
-				border-radius: 50%;
-				animation: spin 0.6s linear infinite;
-			}
-
-			.table-search-input {
-				padding: 6px 10px;
-				border: 1px solid #ddd;
-				border-radius: 4px;
-				font-size: 13px;
-				min-width: 200px;
-			}
-
-			.onboarding-view {
-				display: flex;
-				align-items: center;
-				justify-content: center;
-				flex: 1;
-				background: linear-gradient(135deg, #667eea 0%, #764ba2 100%);
-			}
-
-			.onboarding-card {
-				background: white;
-				border-radius: 12px;
-				padding: 50px;
-				max-width: 500px;
-				box-shadow: 0 10px 30px rgba(0, 0, 0, 0.3);
-			}
-
-			.onboarding-card h1 {
-				color: #667eea;
-				margin: 0 0 10px 0;
-				font-size: 36px;
-			}
-
-			.onboarding-card p {
-				color: #666;
-				margin: 0 0 30px 0;
-				font-size: 16px;
-			}
-
-			.onboarding-card input {
-				width: 100%;
-				padding: 12px;
-				border: 2px solid #ddd;
-				border-radius: 6px;
-				font-size: 16px;
-				margin-bottom: 20px;
-			}
-
-			.onboarding-card button {
-				width: 100%;
-				padding: 15px;
-				background: #667eea;
-				color: white;
-				border: none;
-				border-radius: 6px;
-				font-size: 16px;
-				font-weight: 600;
-				cursor: pointer;
-			}
-
-			.onboarding-card button:hover {
-				background: #5568d3;
-			}
-
-			.onboarding-skip-btn {
-				width: auto !important;
-				min-width: 0;
-				padding: 8px 20px !important;
-				display: inline-flex;
-				align-items: center;
-				justify-content: center;
-				font-size: 14px;
-				font-weight: 500;
-				background: none;
-				border: 1px solid #888;
-				color: #888;
-				border-radius: 6px;
-				cursor: pointer;
-				transition: all 0.2s;
-			}
-
-			.onboarding-skip-btn:hover {
-				border-color: #666;
-				color: #666;
-			}
-
-			.danger-zone {
-				margin-top: 40px;
-				padding: 20px;
-				background: #fff5f5;
-				border: 2px solid #feb2b2;
-				border-radius: 8px;
-			}
-
-			.danger-zone h3 {
-				color: #c53030;
-				margin: 0 0 10px 0;
-			}
-
-			.danger-zone p {
-				color: #742a2a;
-				font-size: 13px;
-				margin-bottom: 15px;
-			}
-
-			.danger-btn {
-				background: #dc3545 !important;
-			}
-
-			.danger-btn:hover {
-				background: #c82333 !important;
-			}
-
-			.syftbox-code-input:focus {
-				outline: none;
-				border-color: #667eea;
-				box-shadow: 0 0 0 3px rgba(102, 126, 234, 0.1);
-			}
-
-			.syftbox-code-input.error {
-				border-color: #dc3545;
-				background-color: #fff5f5;
-			}
-
-			.syftbox-code-input.success {
-				border-color: #28a745;
-				background-color: #f0fff4;
-			}
-			.project-edit-container {
-				display: flex;
-				flex-direction: column;
-				height: 100%;
-			}
-
-			.project-edit-header {
-				display: flex;
-				justify-content: space-between;
-				align-items: center;
-				padding: 20px;
-				border-bottom: 1px solid #ddd;
-				gap: 20px;
-			}
-
-			.project-edit-header-left {
-				display: flex;
-				align-items: center;
-				gap: 20px;
-			}
-
-			.project-edit-header-right {
-				display: flex;
-				gap: 10px;
-				align-items: center;
-			}
-
-			#project-jupyter-status {
-				font-size: 13px;
-				color: #28a745;
-			}
-
-			.link-button {
-				border: none;
-				background: none;
-				color: inherit;
-				font: inherit;
-				cursor: pointer;
-				text-decoration: underline;
-				padding: 0;
-				margin-left: 6px;
-			}
-
-			.link-button:hover {
-				opacity: 0.8;
-			}
-
-			.project-edit-path {
-				display: flex;
-				flex-direction: column;
-				gap: 2px;
-				max-width: 360px;
-			}
-
-			.ellipsis {
-				display: block;
-				white-space: nowrap;
-				overflow: hidden;
-				text-overflow: ellipsis;
-				font-size: 13px;
-			}
-
-			.project-edit-main {
-				display: flex;
-				flex: 1;
-				min-height: 0;
-			}
-
-			.project-edit-tree {
-				width: 320px;
-				padding: 20px;
-				border-right: 1px solid #ddd;
-				overflow-y: auto;
-				background: #f8f9fb;
-			}
-
-			.project-file-tree {
-				max-height: 100%;
-				overflow-y: auto;
-			}
-
-			.project-file-tree details {
-				margin-left: 12px;
-			}
-
-			.project-file-tree summary {
-				list-style: none;
-				display: flex;
-				align-items: center;
-				gap: 8px;
-				padding: 4px 0;
-				cursor: pointer;
-				font-size: 13px;
-			}
-
-			.project-file-tree details > summary::before {
-				content: '▶';
-				font-size: 10px;
-				display: inline-block;
-				transform: rotate(0deg);
-				transition: transform 0.2s ease;
-				color: #555;
-			}
-
-			.project-file-tree details[open] > summary::before {
-				transform: rotate(90deg);
-			}
-
-			.project-file-tree summary::-webkit-details-marker {
-				display: none;
-			}
-
-			.project-file-tree .tree-leaf {
-				display: flex;
-				align-items: center;
-				gap: 8px;
-				padding: 4px 0;
-				margin-left: 28px;
-				font-size: 13px;
-			}
-
-			.project-edit-form {
-				flex: 1;
-				padding: 20px;
-				overflow-y: auto;
-				display: flex;
-				flex-direction: column;
-				gap: 18px;
-			}
-
-			.form-group label {
-				display: block;
-				font-weight: 600;
-				margin-bottom: 8px;
-			}
-
-			.form-group input {
-				width: 100%;
-				padding: 10px;
-				border: 1px solid #ddd;
-				border-radius: 4px;
-				font-size: 14px;
-			}
-
-			.primary-btn,
-			.secondary-btn,
-			.danger-btn {
-				border: none;
-				border-radius: 4px;
-				padding: 10px 18px;
-				cursor: pointer;
-				font-size: 14px;
-				font-weight: 500;
-			}
-
-			.primary-btn {
-				background: #667eea;
-				color: white;
-			}
-
-			.secondary-btn {
-				background: #e2e6ea;
-				color: #333;
-			}
-
-			.danger-btn {
-				background: #dc3545;
-				color: white;
-			}
-
-			.primary-btn:disabled,
-			.secondary-btn:disabled,
-			.danger-btn:disabled {
-				opacity: 0.6;
-				cursor: not-allowed;
-			}
-
-			.project-edit-actions {
-				display: flex;
-				justify-content: flex-end;
-				gap: 10px;
-				margin-top: 20px;
-			}
-
-			.project-edit-status {
-				min-height: 18px;
-				font-size: 12px;
-				color: #666;
-			}
-
-			.project-card-actions {
-				display: flex;
-				gap: 10px;
-			}
-
-			.project-badge {
-				display: inline-block;
-				margin-left: 8px;
-				padding: 2px 6px;
-				border-radius: 4px;
-				font-size: 11px;
-				vertical-align: middle;
-			}
-
-			.project-badge-orphan {
-				background: #ffe8cc;
-				color: #8a4500;
-				border: 1px solid #ffcd94;
-			}
-
-			.project-modal {
-				background: white;
-				border-radius: 12px;
-				padding: 28px;
-				width: min(520px, 92vw);
-				box-shadow: 0 20px 50px rgba(0, 0, 0, 0.25);
-			}
-
-			.operation-modal-content {
-				background: white;
-				padding: 24px 32px;
-				border-radius: 12px;
-				min-width: 280px;
-				max-width: 420px;
-				box-shadow: 0 18px 40px rgba(0, 0, 0, 0.18);
-				display: flex;
-				flex-direction: column;
-				align-items: center;
-				gap: 12px;
-			}
-
-			.operation-modal-text {
-				text-align: center;
-				font-size: 14px;
-				color: #333;
-				white-space: pre-line;
-			}
-
-			.project-path-input {
-				display: flex;
-				gap: 8px;
-				align-items: center;
-			}
-
-			.project-path-input input {
-				flex: 1;
-				padding: 10px;
-				border: 1px solid #ddd;
-				border-radius: 4px;
-				font-size: 14px;
-				background: #f8f9fb;
-			}
-
-			.project-modal-actions {
-				display: flex;
-				justify-content: flex-end;
-				gap: 10px;
-				margin-top: 24px;
-			}
-		</style>
-	</head>
-
-	<body>
-		<div id="onboarding-view" class="tab-content" style="display: none">
-			<div class="onboarding-view">
-				<div class="onboarding-card" style="max-width: 700px">
-					<!-- Step 1: Welcome -->
-					<div id="onboarding-step-1" class="onboarding-step" style="display: block">
-						<h1>Welcome to BioVault</h1>
-						<p>Let's get your system setup.</p>
-						<button id="onboarding-next-1" style="margin-top: 20px">Next →</button>
-					</div>
-
-					<!-- Step 2: Dependencies -->
-					<div id="onboarding-step-2" class="onboarding-step" style="display: none">
-						<div
-							style="
-								display: flex;
-								justify-content: space-between;
-								align-items: center;
-								margin-bottom: 20px;
-							"
-						>
-							<h1 style="font-size: 28px; margin: 0">Configure Your System</h1>
-							<button id="skip-dependencies-btn" class="onboarding-skip-btn">Skip</button>
-						</div>
-						<p style="margin-bottom: 20px; font-size: 14px; color: #666">
-							BioVault requires the following dependencies. You can ask BioVault to attempt
-							installation for you or manually install the missing dependencies yourself and click
-							'Check Again' after.
-						</p>
-
-						<!-- Two-panel layout -->
-						<div
-							id="dependency-panels"
-							class="dependency-panels-container"
-							style="display: flex; gap: 15px; margin-bottom: 20px; height: 350px"
-						>
-							<!-- Left panel: Dependencies list -->
-							<div
-								id="deps-list"
-								style="
-									flex: 0 0 220px;
-									background: #f8f9fa;
-									padding: 15px;
-									border-radius: 8px;
-									overflow-y: auto;
-									position: relative;
-								"
-							>
-								<!-- Dependencies will be populated here -->
-								<div style="text-align: center; color: #999; padding: 20px">
-									<div class="spinner" style="width: 24px; height: 24px; margin: 0 auto 15px"></div>
-									<p>Checking...</p>
-								</div>
-							</div>
-
-							<!-- Right panel: Dependency details -->
-							<div
-								id="dep-details-panel"
-								style="
-									flex: 1;
-									background: #fff;
-									border: 2px solid #0066cc;
-									border-radius: 8px;
-									padding: 20px;
-									overflow-y: auto;
-								"
-							>
-								<div style="text-align: center; color: #999; padding: 40px 20px">
-									<p>← Click on a dependency to view details</p>
-								</div>
-							</div>
-						</div>
-
-						<!-- Button layout: All buttons in one line -->
-						<div
-							style="display: flex; justify-content: space-between; align-items: center; gap: 15px"
-						>
-							<!-- Left side buttons -->
-							<div style="display: flex; gap: 10px">
-								<button
-									id="check-again-btn"
-									style="
-										background: #17a2b8;
-										padding: 12px 22px;
-										font-size: 14px;
-										font-weight: 500;
-										height: 44px;
-										display: inline-flex;
-										align-items: center;
-										gap: 8px;
-										white-space: nowrap;
-									"
-								>
-									Check Again
-								</button>
-								<button
-									id="install-missing-deps-btn"
-									disabled
-									style="
-										background: #28a745;
-										padding: 12px 22px;
-										font-size: 14px;
-										font-weight: 500;
-										height: 44px;
-										white-space: nowrap;
-									"
-								>
-									Install Missing
-								</button>
-							</div>
-
-							<!-- Right side: Next button -->
-							<div>
-								<button
-									id="onboarding-next-2"
-									disabled
-									style="
-										padding: 12px 28px;
-										background: #667eea;
-										font-size: 14px;
-										font-weight: 500;
-										height: 44px;
-									"
-								>
-									Next →
-								</button>
-							</div>
-						</div>
-					</div>
-
-					<!-- Step 3: Email -->
-					<div id="onboarding-step-3" class="onboarding-step" style="display: none">
-						<h1 style="font-size: 28px">Enter Your Email</h1>
-						<p style="margin-bottom: 25px">This will be used to identify your BioVault instance.</p>
-						<input
-							type="email"
-							id="onboarding-email"
-							placeholder="your.email@example.com"
-							autocapitalize="off"
-						/>
-						<div
-							id="email-validation-message"
-							style="margin-top: 8px; font-size: 12px; min-height: 16px"
-						></div>
-						<div style="display: flex; gap: 10px; margin-top: 20px">
-							<button id="onboarding-back-3" style="background: #6c757d">← Back</button>
-							<button id="onboarding-next-3" style="flex: 1; white-space: nowrap">Next →</button>
-						</div>
-					</div>
-
-					<!-- Step 4: SyftBox OTP Authentication (Optional) -->
-					<div id="onboarding-step-4" class="onboarding-step" style="display: none">
-						<div
-							style="
-								display: flex;
-								justify-content: space-between;
-								align-items: center;
-								margin-bottom: 20px;
-							"
-						>
-							<h1 style="font-size: 28px; margin: 0">SyftBox Authentication</h1>
-							<button id="skip-syftbox-btn" class="onboarding-skip-btn">Skip</button>
-						</div>
-						<!-- Initial state: overview -->
-						<div id="syftbox-send-state" style="display: block">
-							<div
-								style="
-									background: linear-gradient(
-										135deg,
-										rgba(102, 126, 234, 0.18),
-										rgba(118, 75, 162, 0.18)
-									);
-									padding: 24px;
-									border-radius: 20px;
-									display: flex;
-									justify-content: center;
-									align-items: center;
-									margin-bottom: 24px;
-								"
-							>
-								<img
-									src="assets/bv-syftbox.png"
-									alt="BioVault + SyftBox"
-									style="max-width: 100%; height: auto; display: block"
-								/>
-							</div>
-							<div style="color: #555; font-size: 15px; line-height: 1.5; margin-bottom: 24px">
-								<p style="margin-bottom: 16px">
-									<strong>BioVault uses SyftBox for its secure networking capability.</strong>
-									Using SyftBox is optional; however, if you want to collaborate with other
-									BioVaults it's highly recommended.
-								</p>
-								<p style="margin-bottom: 16px">
-									It's completely free and open source - just verify your email to get started.
-								</p>
-								<p style="margin: 0">
-									To read more about SyftBox please visit:
-									<a
-										href="#"
-										class="syftbox-link"
-										data-url="https://syftbox.net"
-										style="color: #0066cc; text-decoration: none; font-weight: 600"
-										>https://syftbox.net</a
-									>
-								</p>
-							</div>
-							<div style="display: flex; justify-content: flex-end">
-								<button
-									id="syftbox-info-continue-btn"
-									style="
-										padding: 12px 28px;
-										background: #667eea;
-										color: white;
-										border: none;
-										border-radius: 6px;
-										font-size: 15px;
-										font-weight: 600;
-										cursor: pointer;
-									"
-								>
-									Authenticate SyftBox
-								</button>
-							</div>
-						</div>
-
-						<!-- Email walkthrough before sending code -->
-						<div id="syftbox-email-info" style="display: none">
-							<p style="color: #555; font-size: 15px; line-height: 1.5; margin-bottom: 16px">
-								We'll send a one-time passcode to
-								<strong><span id="syftbox-email-preview-address">your email</span></strong
-								>. You'll use this code on the next screen to finish linking SyftBox.
-							</p>
-							<div
-								id="syftbox-email-scroll"
-								style="max-height: 55vh; overflow-y: auto; padding-right: 4px; margin-bottom: 16px"
-							>
-								<p
-									style="
-										color: #666;
-										font-size: 13px;
-										margin-bottom: 12px;
-										text-align: center;
-										font-weight: 600;
-									"
-								>
-									Example Email
-								</p>
-								<div
-									style="
-										background: linear-gradient(
-											135deg,
-											rgba(102, 126, 234, 0.12),
-											rgba(118, 75, 162, 0.12)
-										);
-										padding: 18px;
-										border-radius: 18px;
-										display: flex;
-										justify-content: center;
-									"
-								>
-									<img
-										src="assets/syftbox-email.png"
-										alt="SyftBox email preview"
-										style="width: 100%; max-height: 500px; object-fit: contain; display: block"
-									/>
-								</div>
-							</div>
-							<p style="color: #666; font-size: 13px; margin-bottom: 24px">
-								Don't close the app - just open your inbox once you click continue, and then enter
-								the 8-digit code.
-							</p>
-							<div style="display: flex; gap: 10px; justify-content: flex-end">
-								<button
-									id="syftbox-email-back-btn"
-									style="
-										padding: 12px 22px;
-										background: none;
-										border: 1px solid #ccc;
-										border-radius: 6px;
-										color: #555;
-										font-size: 14px;
-										font-weight: 500;
-										cursor: pointer;
-									"
-								>
-									Back
-								</button>
-								<button
-									id="send-login-code-btn"
-									style="
-										padding: 12px 28px;
-										background: #667eea;
-										color: white;
-										border: none;
-										border-radius: 6px;
-										font-size: 15px;
-										font-weight: 600;
-										cursor: pointer;
-									"
-								>
-									Send Code
-								</button>
-							</div>
-						</div>
-
-						<!-- OTP Input state -->
-						<div id="syftbox-otp-state" style="display: none">
-							<div style="text-align: center; margin-bottom: 20px">
-								<div
-									style="
-										display: flex;
-										align-items: center;
-										justify-content: center;
-										color: #666;
-										margin-bottom: 10px;
-									"
-								>
-									<svg
-										style="width: 20px; height: 20px; margin-right: 8px; fill: #28a745"
-										viewBox="0 0 20 20"
-									>
-										<path
-											d="M2.003 5.884L10 9.882l7.997-3.998A2 2 0 0016 4H4a2 2 0 00-1.997 1.884z"
-										/>
-										<path d="M18 8.118l-8 4-8-4V14a2 2 0 002 2h12a2 2 0 002-2V8.118z" />
-									</svg>
-									<span id="syftbox-user-email"></span>
-								</div>
-								<p style="color: #666; font-size: 14px">Enter the 8-digit code we emailed to you</p>
-							</div>
-
-							<!-- 8-digit code input -->
-							<div style="display: flex; justify-content: center; gap: 8px; margin-bottom: 20px">
-								<input
-									type="text"
-									class="syftbox-code-input"
-									maxlength="1"
-									data-index="0"
-									style="
-										width: 44px;
-										height: 50px;
-										text-align: center;
-										border: 2px solid #ddd;
-										border-radius: 8px;
-										font-size: 20px;
-										font-weight: 600;
-										transition: all 0.2s;
-									"
-								/>
-								<input
-									type="text"
-									class="syftbox-code-input"
-									maxlength="1"
-									data-index="1"
-									style="
-										width: 44px;
-										height: 50px;
-										text-align: center;
-										border: 2px solid #ddd;
-										border-radius: 8px;
-										font-size: 20px;
-										font-weight: 600;
-										transition: all 0.2s;
-									"
-								/>
-								<input
-									type="text"
-									class="syftbox-code-input"
-									maxlength="1"
-									data-index="2"
-									style="
-										width: 44px;
-										height: 50px;
-										text-align: center;
-										border: 2px solid #ddd;
-										border-radius: 8px;
-										font-size: 20px;
-										font-weight: 600;
-										transition: all 0.2s;
-									"
-								/>
-								<input
-									type="text"
-									class="syftbox-code-input"
-									maxlength="1"
-									data-index="3"
-									style="
-										width: 44px;
-										height: 50px;
-										text-align: center;
-										border: 2px solid #ddd;
-										border-radius: 8px;
-										font-size: 20px;
-										font-weight: 600;
-										transition: all 0.2s;
-									"
-								/>
-								<input
-									type="text"
-									class="syftbox-code-input"
-									maxlength="1"
-									data-index="4"
-									style="
-										width: 44px;
-										height: 50px;
-										text-align: center;
-										border: 2px solid #ddd;
-										border-radius: 8px;
-										font-size: 20px;
-										font-weight: 600;
-										transition: all 0.2s;
-									"
-								/>
-								<input
-									type="text"
-									class="syftbox-code-input"
-									maxlength="1"
-									data-index="5"
-									style="
-										width: 44px;
-										height: 50px;
-										text-align: center;
-										border: 2px solid #ddd;
-										border-radius: 8px;
-										font-size: 20px;
-										font-weight: 600;
-										transition: all 0.2s;
-									"
-								/>
-								<input
-									type="text"
-									class="syftbox-code-input"
-									maxlength="1"
-									data-index="6"
-									style="
-										width: 44px;
-										height: 50px;
-										text-align: center;
-										border: 2px solid #ddd;
-										border-radius: 8px;
-										font-size: 20px;
-										font-weight: 600;
-										transition: all 0.2s;
-									"
-								/>
-								<input
-									type="text"
-									class="syftbox-code-input"
-									maxlength="1"
-									data-index="7"
-									style="
-										width: 44px;
-										height: 50px;
-										text-align: center;
-										border: 2px solid #ddd;
-										border-radius: 8px;
-										font-size: 20px;
-										font-weight: 600;
-										transition: all 0.2s;
-									"
-								/>
-							</div>
-
-							<!-- Error Message -->
-							<div
-								id="syftbox-error-message"
-								style="
-									display: none;
-									color: #dc3545;
-									text-align: center;
-									margin-bottom: 15px;
-									font-size: 14px;
-									font-weight: 500;
-								"
-							>
-								Invalid verification code. Please try again.
-							</div>
-
-							<!-- Verify Button -->
-							<button
-								id="verify-code-btn"
-								style="
-									width: 100%;
-									padding: 15px;
-									background: #667eea;
-									color: white;
-									border: none;
-									border-radius: 6px;
-									font-size: 16px;
-									font-weight: 600;
-									cursor: pointer;
-									margin-bottom: 15px;
-								"
-								disabled
-							>
-								Verify Code
-							</button>
-
-							<!-- Resend Code -->
-							<div style="text-align: center">
-								<p style="font-size: 13px; color: #666; margin-bottom: 8px">
-									Didn't receive the code?
-								</p>
-								<button
-									id="resend-code-btn"
-									style="
-										background: none;
-										border: none;
-										color: #667eea;
-										font-size: 14px;
-										font-weight: 500;
-										cursor: pointer;
-										text-decoration: underline;
-									"
-								>
-									Send Again
-								</button>
-							</div>
-						</div>
-					</div>
-
-					<!-- Step 5: Initializing -->
-					<div id="onboarding-step-5" class="onboarding-step" style="display: none">
-						<h1 style="font-size: 28px">Initializing BioVault...</h1>
-						<div id="init-status" style="margin: 30px 0; text-align: center">
-							<div class="spinner" style="width: 40px; height: 40px; margin: 0 auto 20px"></div>
-							<p style="color: #666">Please wait...</p>
-						</div>
-						<div
-							id="init-log"
-							style="
-								background: #1e1e1e;
-								color: #d4d4d4;
-								font-family: 'Courier New', monospace;
-								font-size: 12px;
-								padding: 15px;
-								border-radius: 4px;
-								max-height: 300px;
-								overflow-y: auto;
-								white-space: pre-wrap;
-								display: none;
-								margin-top: 20px;
-							"
-						></div>
-					</div>
-				</div>
-			</div>
-
-			<!-- Installation Progress Modal -->
-			<div
-				id="install-modal"
-				style="
-					display: none;
-					position: fixed;
-					top: 0;
-					left: 0;
-					right: 0;
-					bottom: 0;
-					background: rgba(0, 0, 0, 0.7);
-					z-index: 9999;
-					align-items: center;
-					justify-content: center;
-				"
-			>
-				<div
-					style="
-						background: white;
-						border-radius: 12px;
-						padding: 30px;
-						max-width: 600px;
-						width: 90%;
-					"
-				>
-					<h2 style="margin: 0 0 20px 0; color: #667eea">Installing Dependencies</h2>
-					<div id="install-progress" style="margin-bottom: 15px">
-						<div style="background: #e0e0e0; border-radius: 4px; height: 8px; overflow: hidden">
-							<div
-								id="install-progress-bar"
-								style="width: 0%; background: #28a745; height: 100%; transition: width 0.3s"
-							></div>
-						</div>
-						<p id="install-status-text" style="font-size: 14px; color: #666; margin-top: 8px">
-							Preparing...
-						</p>
-					</div>
-					<div
-						id="install-log"
-						style="
-							background: #1e1e1e;
-							color: #d4d4d4;
-							font-family: 'Courier New', monospace;
-							font-size: 11px;
-							padding: 12px;
-							border-radius: 4px;
-							max-height: 250px;
-							overflow-y: auto;
-							white-space: pre-wrap;
-							margin-bottom: 15px;
-						"
-					></div>
-					<button id="install-close-btn" disabled style="width: 100%; background: #6c757d">
-						Close
-					</button>
-				</div>
-			</div>
-		</div>
-=======
 		<link rel="stylesheet" href="styles.css" />
 	</head>
 
 	<body>
 		<!-- Onboarding View - shown on first launch -->
 		<div id="onboarding-view" class="tab-content" style="display: none"></div>
->>>>>>> 6eac2a49
 
 		<!-- Main Navigation Tabs -->
 		<div class="tabs">
