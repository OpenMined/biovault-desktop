--- conflicted
+++ resolved
@@ -1,11 +1,8 @@
-<<<<<<< HEAD
-import { createContactAutocomplete } from './contact-autocomplete.js'
-=======
 /**
  * Messages Module - Modern Messaging Interface
  * Handles secure peer-to-peer messaging via SyftBox
  */
->>>>>>> 785d0928
+import { createContactAutocomplete } from './contact-autocomplete.js'
 
 export function createMessagesModule({
 	invoke,
@@ -39,15 +36,11 @@
 
 	const AUTO_REFRESH_MS = 10000
 	const NO_SUBJECT_PLACEHOLDER = '(No Subject)'
-<<<<<<< HEAD
-	let notificationApiPromise = null
 	const contactAutocomplete = createContactAutocomplete({ invoke, getCurrentUserEmail })
-=======
 
 	// ============================================================================
 	// UTILITIES
 	// ============================================================================
->>>>>>> 785d0928
 
 	async function confirmWithDialog(message, options = {}) {
 		if (dialog?.confirm) {
