const { invoke } = window.__TAURI__.core
const { open } = window.__TAURI__.dialog
const { listen } = window.__TAURI__.event

let selectedFolder = null
let currentFiles = []
let currentPattern = ''
let fileParticipantIds = {} // Maps file path to participant ID
let selectedFiles = new Set() // Set of selected file paths
let sortField = 'path' // Current sort field: path, filename, extension, participant
let sortDirection = 'asc' // asc or desc
let columnWidths = {
	path: 1200, // Wide for fullscreen, will collapse naturally
	filename: 180,
	participant: 150,
}
let commandLogs = [] // Array of log entries
let isImportInProgress = false // Track if import is currently running
let dependencyResults = null // Store dependency check results globally

function getFileExtensions() {
	const select = document.getElementById('file-type-select')
	const selected = Array.from(select.selectedOptions).map((opt) => opt.value)

	// If custom is selected, get the custom extension
	if (selected.includes('custom')) {
		const customInput = document.getElementById('custom-ext-input')
		let ext = customInput.value.trim()
		if (ext.startsWith('*.')) {
			ext = ext.substring(1)
		}
		// Remove 'custom' and add the actual extension
		return selected.filter((v) => v !== 'custom').concat(ext ? [ext] : [])
	}

	return selected.filter((v) => v !== '') // Filter out empty option
}

function patternToRegex(pattern) {
	if (!pattern) return null

	// Handle special tokens that don't use regex
	if (
		pattern === '{parent}' ||
		pattern === '{dirname}' ||
		pattern === '{dir}' ||
		pattern === '{filename}' ||
		pattern === '{basename}' ||
		pattern === '{id}/*'
	) {
		return null // These are handled separately
	}

	if (!pattern.includes('{id}')) return null

	// Find what character comes after {id} to make matching non-greedy
	const idIndex = pattern.indexOf('{id}')
	const afterId = pattern.charAt(idIndex + 4) // Character after '{id}'

	let characterClass
	if (afterId === '_') {
		// Exclude underscore from character class (non-greedy)
		characterClass = '([a-zA-Z0-9\\-]+?)'
	} else if (afterId === '-') {
		// Exclude hyphen from character class (non-greedy)
		characterClass = '([a-zA-Z0-9_]+?)'
	} else if (afterId === '.') {
		// Exclude period from character class (non-greedy)
		characterClass = '([a-zA-Z0-9_\\-]+?)'
	} else {
		// Default: include everything, but non-greedy
		characterClass = '([a-zA-Z0-9_\\-]+?)'
	}

	let regex = pattern
		.replace(/[.*+?^${}()|[\]\\]/g, '\\$&')
		.replace(/\\\{id\\\}/g, characterClass)
		.replace(/\\\*/g, '.*')

	return new RegExp(regex)
}

function extractIdFromPath(path, pattern) {
	if (!pattern) return null

	// Handle special token patterns
	if (
		pattern === '{parent}' ||
		pattern === '{dirname}' ||
		pattern === '{dir}' ||
		pattern === '{id}/*'
	) {
		// Extract parent directory name
		const parts = path.split('/')
		const parentDir = parts[parts.length - 2]
		if (parentDir) {
			// Find position in full path for highlighting
			const pathBeforeParent = parts.slice(0, -2).join('/') + '/'
			return {
				id: parentDir,
				start: pathBeforeParent.length,
				length: parentDir.length,
				isDirectory: true,
			}
		}
		return null
	}

	if (pattern === '{filename}') {
		// Extract filename without extension
		const filename = path.split('/').pop()
		const nameWithoutExt = filename.includes('.')
			? filename.substring(0, filename.lastIndexOf('.'))
			: filename
		const dir = path.substring(0, path.lastIndexOf('/') + 1)
		return {
			id: nameWithoutExt,
			start: dir.length,
			length: nameWithoutExt.length,
		}
	}

	if (pattern === '{basename}') {
		// Extract full filename with extension
		const filename = path.split('/').pop()
		const dir = path.substring(0, path.lastIndexOf('/') + 1)
		return {
			id: filename,
			start: dir.length,
			length: filename.length,
		}
	}

	// Handle {id} patterns with regex
	const filename = path.split('/').pop()
	const regex = patternToRegex(pattern)

	if (!regex) return null

	const match = filename.match(regex)
	if (match && match[1]) {
		const dir = path.substring(0, path.lastIndexOf('/') + 1)
		const idStart = match.index + match[0].indexOf(match[1])
		return { id: match[1], start: dir.length + idStart, length: match[1].length }
	}
	return null
}

function highlightPattern(path, pattern) {
	const result = extractIdFromPath(path, pattern)

	if (result) {
		const before = path.substring(0, result.start)
		const highlighted = path.substring(result.start, result.start + result.length)
		const after = path.substring(result.start + result.length)

		return `<span style="color: #666;">${before}</span><span class="highlight">${highlighted}</span><span style="color: #666;">${after}</span>`
	}

	const filename = path.split('/').pop()
	const dir = path.substring(0, path.lastIndexOf('/') + 1)
	return `<span style="color: #666;">${dir}</span>${filename}`
}

function getFileMetadata(filePath) {
	const parts = filePath.split('/')
	const fullFilename = parts[parts.length - 1]
	const dir = parts.slice(0, -1).join('/') + '/'
	const lastDotIndex = fullFilename.lastIndexOf('.')
	const filename = lastDotIndex > 0 ? fullFilename.substring(0, lastDotIndex) : fullFilename
	const extension = lastDotIndex > 0 ? fullFilename.substring(lastDotIndex) : ''

	return { dir, filename, extension, fullFilename }
}

function sortFiles(files) {
	const sorted = [...files]
	sorted.sort((a, b) => {
		let aVal, bVal

		switch (sortField) {
			case 'path':
				aVal = a
				bVal = b
				break
			case 'filename':
				aVal = getFileMetadata(a).filename
				bVal = getFileMetadata(b).filename
				break
			case 'extension':
				aVal = getFileMetadata(a).extension
				bVal = getFileMetadata(b).extension
				break
			case 'participant':
				aVal = fileParticipantIds[a] || ''
				bVal = fileParticipantIds[b] || ''
				break
			default:
				return 0
		}

		const comparison = aVal.localeCompare(bVal)
		return sortDirection === 'asc' ? comparison : -comparison
	})

	return sorted
}

function updateSortIndicators() {
	const headers = document.querySelectorAll('.file-list-header div[data-sort]')
	headers.forEach((header) => {
		const indicator = header.querySelector('.sort-indicator')
		if (header.dataset.sort === sortField) {
			indicator.textContent = sortDirection === 'asc' ? '▲' : '▼'
		} else {
			indicator.textContent = ''
		}
	})
}

function setSortField(field) {
	if (sortField === field) {
		// Toggle direction
		sortDirection = sortDirection === 'asc' ? 'desc' : 'asc'
	} else {
		// New field, default to ascending
		sortField = field
		sortDirection = 'asc'
	}
	renderFiles()
}

function updateColumnWidths() {
	// Update header columns
	const headerPath = document.querySelector('.file-list-header .col-path')
	const headerFilename = document.querySelector('.file-list-header .col-filename')
	const headerParticipant = document.querySelector('.file-list-header .col-participant')

	if (headerPath) headerPath.style.width = `${columnWidths.path}px`
	if (headerFilename) headerFilename.style.width = `${columnWidths.filename}px`
	if (headerParticipant) headerParticipant.style.width = `${columnWidths.participant}px`

	// Update all rows
	document.querySelectorAll('.file-list li .col-path').forEach((el) => {
		el.style.width = `${columnWidths.path}px`
	})
	document.querySelectorAll('.file-list li .col-filename').forEach((el) => {
		el.style.width = `${columnWidths.filename}px`
	})
	document.querySelectorAll('.file-list li .col-participant').forEach((el) => {
		el.style.width = `${columnWidths.participant}px`
	})
}

function initColumnResizers() {
	const resizers = document.querySelectorAll('.column-resizer')

	resizers.forEach((resizer) => {
		let startX, startWidth, column

		resizer.addEventListener('mousedown', (e) => {
			e.stopPropagation() // Prevent sort
			column = resizer.dataset.col
			startX = e.pageX
			startWidth = columnWidths[column]

			resizer.classList.add('resizing')
			document.body.style.cursor = 'col-resize'
			document.body.style.userSelect = 'none'

			const onMouseMove = (e) => {
				const diff = e.pageX - startX
				const newWidth = Math.max(50, startWidth + diff)
				columnWidths[column] = newWidth
				updateColumnWidths()
			}

			const onMouseUp = () => {
				resizer.classList.remove('resizing')
				document.body.style.cursor = ''
				document.body.style.userSelect = ''
				document.removeEventListener('mousemove', onMouseMove)
				document.removeEventListener('mouseup', onMouseUp)
			}

			document.addEventListener('mousemove', onMouseMove)
			document.addEventListener('mouseup', onMouseUp)
		})
	})
}

function renderFiles() {
	const fileList = document.getElementById('file-list')
	fileList.innerHTML = ''

	for (const file of Array.from(selectedFiles)) {
		if (!currentFiles.includes(file) || existingFilePaths.has(file)) {
			selectedFiles.delete(file)
		}
	}

	if (currentFiles.length === 0) {
		const li = document.createElement('li')
		li.textContent = 'No files found'
		li.style.gridColumn = '1 / -1'
		fileList.appendChild(li)
		return
	}

	// Sort files
	const sortedFiles = sortFiles(currentFiles)

	sortedFiles.forEach((file) => {
		const li = document.createElement('li')
		const alreadyImported = existingFilePaths.has(file)
		const metadata = getFileMetadata(file)

		// Checkbox column
		const checkboxDiv = document.createElement('div')
		checkboxDiv.className = 'col-checkbox'
		const checkbox = document.createElement('input')
		checkbox.type = 'checkbox'
		checkbox.className = 'file-checkbox'
		checkbox.checked = selectedFiles.has(file)
		if (alreadyImported) {
			checkbox.checked = false
			checkbox.disabled = true
			checkbox.title = 'File already imported'
			selectedFiles.delete(file)
			li.classList.add('already-imported')
		}
		checkbox.addEventListener('change', (e) => {
			if (e.target.checked) {
				selectedFiles.add(file)
			} else {
				selectedFiles.delete(file)
			}
			updateSelectAllCheckbox()
			updateImportButton()
			updateSelectedFileCount()
		})
		checkboxDiv.appendChild(checkbox)

		// Path column (directory only) with highlighting
		const pathDiv = document.createElement('div')
		pathDiv.className = 'file-path col-path'
		pathDiv.innerHTML = highlightPattern(file, currentPattern)
		pathDiv.title = file // Full path on hover
		pathDiv.style.width = `${columnWidths.path}px`
		if (alreadyImported) {
			const badge = document.createElement('span')
			badge.className = 'imported-badge'
			badge.textContent = 'Imported'
			pathDiv.appendChild(badge)
		}

		// Filename column
		const filenameDiv = document.createElement('div')
		filenameDiv.className = 'col-filename'
		filenameDiv.textContent = metadata.filename
		filenameDiv.title = metadata.fullFilename
		filenameDiv.style.width = `${columnWidths.filename}px`

		// Extension column
		const extensionDiv = document.createElement('div')
		extensionDiv.className = 'col-extension'
		extensionDiv.textContent = metadata.extension

		// Participant ID input column
		const participantDiv = document.createElement('div')
		participantDiv.className = 'col-participant'
		participantDiv.style.width = `${columnWidths.participant}px`
		const input = document.createElement('input')
		input.type = 'text'
		input.className = 'participant-id-input'
		input.placeholder = 'Enter ID'

		// Extract ID if pattern exists
		const extracted = extractIdFromPath(file, currentPattern)
		if (extracted && extracted.id) {
			console.log(`✅ Extracted participant ID for ${file}: ${extracted.id}`)
			input.value = extracted.id
			input.classList.add('extracted')
			fileParticipantIds[file] = extracted.id
			console.log(`📝 Stored in fileParticipantIds[${file}] = ${fileParticipantIds[file]}`)
		} else {
			console.log(`❌ No extraction for ${file}, pattern: ${currentPattern}`)
			input.value = fileParticipantIds[file] || ''
			if (fileParticipantIds[file]) {
				input.classList.add('manual')
			}
		}

		// Update map when user edits
		input.addEventListener('input', (e) => {
			const value = e.target.value.trim()
			if (value) {
				fileParticipantIds[file] = value
				input.classList.remove('extracted')
				input.classList.add('manual')
			} else {
				delete fileParticipantIds[file]
				input.classList.remove('manual')
				input.classList.remove('extracted')
			}
			updateImportButton()
		})
		participantDiv.appendChild(input)

		// Show in folder button
		const actionsDiv = document.createElement('div')
		actionsDiv.className = 'col-actions'
		const showBtn = document.createElement('button')
		showBtn.className = 'show-in-folder-btn'
		showBtn.textContent = '📁'
		showBtn.title = 'Show in Finder'
		showBtn.addEventListener('click', async () => {
			try {
				await invoke('show_in_folder', { filePath: file })
			} catch (error) {
				console.error('Failed to show file in folder:', error)
			}
		})
		actionsDiv.appendChild(showBtn)

		li.appendChild(checkboxDiv)
		li.appendChild(pathDiv)
		li.appendChild(filenameDiv)
		li.appendChild(extensionDiv)
		li.appendChild(participantDiv)
		li.appendChild(actionsDiv)
		fileList.appendChild(li)
	})

	// Update sort indicators
	updateSortIndicators()

	document.getElementById('file-count').textContent = currentFiles.length
	updateSelectAllCheckbox()
	updateSelectedFileCount()
	updateImportButton()
}

async function updatePatternSuggestions() {
	if (currentFiles.length === 0) return

	const suggestions = await invoke('suggest_patterns', { files: currentFiles })
	const container = document.getElementById('pattern-suggestions')
	container.innerHTML = ''

	suggestions.forEach((sugg) => {
		const btn = document.createElement('button')
		btn.className = 'pattern-btn'
		btn.textContent = sugg.pattern
		btn.title = sugg.description
		btn.addEventListener('click', () => {
			document.querySelectorAll('.pattern-btn').forEach((b) => b.classList.remove('active'))
			btn.classList.add('active')
			document.getElementById('custom-pattern').value = sugg.pattern
			currentPattern = sugg.pattern
			renderFiles()
			updateImportButton()
		})
		container.appendChild(btn)
	})
}

async function searchFiles() {
	if (!selectedFolder) return

	const extensions = getFileExtensions()
	if (extensions.length === 0) {
		currentFiles = []
		renderFiles()
		return
	}

	currentFiles = await invoke('search_txt_files', { path: selectedFolder, extensions })
	currentPattern = ''

	renderFiles()
	await updatePatternSuggestions()
}

async function updateFileTypeDropdown() {
	if (!selectedFolder) return

	const extensions = await invoke('get_extensions', { path: selectedFolder })
	const select = document.getElementById('file-type-select')

	select.innerHTML = ''

	extensions.forEach((ext) => {
		const option = document.createElement('option')
		option.value = ext.extension
		option.textContent = `${ext.extension} (${ext.count})`
		select.appendChild(option)
	})

	const customOption = document.createElement('option')
	customOption.value = 'custom'
	customOption.textContent = 'Custom...'
	select.appendChild(customOption)

	// Auto-select the first extension by default
	if (extensions.length > 0) {
		select.options[0].selected = true
	}
}

async function pickFolder() {
	const selected = await open({
		directory: true,
		multiple: false,
	})

	if (selected) {
		selectedFiles.clear()
		updateSelectedFileCount()
		await refreshExistingFilePaths()
		selectedFolder = selected
		document.getElementById('selected-path').textContent = selected
		await updateFileTypeDropdown()
		await searchFiles()
	}
}

function updateSelectAllCheckbox() {
	const selectAllCheckbox = document.getElementById('select-all-files')
	const selectableFiles = currentFiles.filter((file) => !existingFilePaths.has(file))
	if (selectableFiles.length === 0) {
		selectAllCheckbox.checked = false
		return
	}
	selectAllCheckbox.checked = selectableFiles.every((file) => selectedFiles.has(file))
}

function updateSelectedFileCount() {
	const el = document.getElementById('selected-count')
	if (el) {
		el.textContent = selectedFiles.size
	}
}

function updateImportButton() {
	const btn = document.getElementById('import-btn')

	// Check if any files are selected and all selected files have participant IDs
	const selectedFilesArray = Array.from(selectedFiles)
	const hasSelection = selectedFilesArray.length > 0
	const allSelectedHaveIds =
		hasSelection && selectedFilesArray.every((file) => fileParticipantIds[file])

	btn.disabled = !allSelectedHaveIds
}

let selectedParticipantsForDelete = []

async function loadParticipants() {
	try {
		const participants = await invoke('get_participants')
		allParticipants = participants
		selectedParticipantsForDelete = []
		renderParticipantsTable()
	} catch (error) {
		console.error('Error loading participants:', error)
	}
}

function updateDeleteParticipantsButton() {
	const btn = document.getElementById('delete-selected-participants-btn')
	if (selectedParticipantsForDelete.length > 0) {
		btn.style.display = 'block'
		btn.textContent = `Delete Selected (${selectedParticipantsForDelete.length})`
	} else {
		btn.style.display = 'none'
	}
}

function participantMatchesSearch(participant) {
	if (!participantsSearchTerm) return true
	const term = participantsSearchTerm
	const values = [participant.id, participant.participant_id, participant.created_at]
	return values.some((value) => {
		if (value === null || value === undefined) return false
		return value.toString().toLowerCase().includes(term)
	})
}

function renderParticipantsTable() {
	const tbody = document.getElementById('participants-table')
	if (!tbody) return

	tbody.innerHTML = ''

	selectedParticipantsForDelete = selectedParticipantsForDelete.filter((id) =>
		allParticipants.some((p) => p.id === id)
	)

	const filtered = allParticipants.filter(participantMatchesSearch)

	filtered.forEach((p) => {
		const row = document.createElement('tr')
		const isSelected = selectedParticipantsForDelete.includes(p.id)
		row.innerHTML = `
      <td><input type="checkbox" class="participant-checkbox" data-id="${p.id}" ${
			isSelected ? 'checked' : ''
		} /></td>
      <td>${p.id}</td>
      <td>${p.participant_id}</td>
      <td>${p.created_at}</td>
    `
		tbody.appendChild(row)
	})

	document.querySelectorAll('#participants-table .participant-checkbox').forEach((checkbox) => {
		checkbox.addEventListener('change', (e) => {
			const id = parseInt(e.target.dataset.id)
			if (e.target.checked) {
				if (!selectedParticipantsForDelete.includes(id)) {
					selectedParticipantsForDelete.push(id)
				}
			} else {
				selectedParticipantsForDelete = selectedParticipantsForDelete.filter((x) => x !== id)
			}
			updateDeleteParticipantsButton()
		})
	})

	document.getElementById('participant-count').textContent = allParticipants.length
	const selectAllHeader = document.getElementById('select-all-participants-table')
	if (selectAllHeader) {
		const filteredCount = filtered.length
		const selectedCount = filtered.filter((p) =>
			selectedParticipantsForDelete.includes(p.id)
		).length
		selectAllHeader.checked = filteredCount > 0 && selectedCount === filteredCount
		selectAllHeader.indeterminate = selectedCount > 0 && selectedCount < filteredCount
	}
	updateDeleteParticipantsButton()
}

const FILE_STATUS_PRIORITY = { pending: 0, processing: 1, error: 2, complete: 3 }

let selectedFilesForDelete = []
let currentFileTypeFilter = 'Genotype' // Default to Genotype tab
let filesSortField = 'status'
let filesSortDirection = 'asc'
let existingFilePaths = new Set()
let allFilesData = []
let filesSearchTerm = ''
let allParticipants = []
let participantsSearchTerm = ''
let queueProcessorRunning = false

async function refreshExistingFilePaths() {
	try {
		const files = await invoke('get_files')
		existingFilePaths = new Set(files.map((f) => f.file_path))
	} catch (error) {
		console.error('Error loading existing file paths:', error)
		existingFilePaths = new Set()
	}
}

function getFileSortValue(file, field) {
	switch (field) {
		case 'id':
			return file.id ?? null
		case 'status':
			return FILE_STATUS_PRIORITY[file.status] ?? Number.MAX_SAFE_INTEGER
		case 'participant':
			return (file.participant_name || '').toLowerCase()
		case 'file_path':
			return (file.file_path || '').toLowerCase()
		case 'data_type':
			return (file.data_type || '').toLowerCase()
		case 'source':
			return (file.source || '').toLowerCase()
		case 'grch_version':
			return (file.grch_version || '').toLowerCase()
		case 'row_count':
			return file.row_count ?? null
		case 'chromosome_count':
			return file.chromosome_count ?? null
		case 'inferred_sex':
			return (file.inferred_sex || '').toLowerCase()
		case 'file_hash':
			return (file.file_hash || '').toLowerCase()
		case 'created_at':
			return file.created_at ? Date.parse(file.created_at) : null
		case 'updated_at':
			return file.updated_at ? Date.parse(file.updated_at) : null
		default:
			return (file[field] || '').toString().toLowerCase()
	}
}

function compareNullableNumbers(a, b) {
	const aNull = a === null || a === undefined || Number.isNaN(a)
	const bNull = b === null || b === undefined || Number.isNaN(b)
	if (aNull && bNull) return 0
	if (aNull) return 1
	if (bNull) return -1
	return a - b
}

function compareNullableStrings(a, b) {
	const aNull = a === null || a === undefined || a === ''
	const bNull = b === null || b === undefined || b === ''
	if (aNull && bNull) return 0
	if (aNull) return 1
	if (bNull) return -1
	return a.localeCompare(b, undefined, { sensitivity: 'base' })
}

function sortFilesForTable(files) {
	files.sort((a, b) => {
		const valA = getFileSortValue(a, filesSortField)
		const valB = getFileSortValue(b, filesSortField)

		let comparison
		if (typeof valA === 'number' || typeof valB === 'number') {
			comparison = compareNullableNumbers(valA, valB)
		} else {
			comparison = compareNullableStrings(valA, valB)
		}

		if (comparison === 0) {
			comparison = compareNullableNumbers(a.id ?? null, b.id ?? null)
		}

		return filesSortDirection === 'asc' ? comparison : -comparison
	})
}

function getDefaultFilesSortDirection(field) {
	if (field === 'created_at' || field === 'updated_at') {
		return 'desc'
	}
	if (field === 'row_count' || field === 'chromosome_count' || field === 'id') {
		return 'desc'
	}
	if (field === 'status') {
		return 'asc'
	}
	return 'asc'
}

async function loadFiles() {
	try {
		const files = await invoke('get_files')
		existingFilePaths = new Set(files.map((f) => f.file_path))
		allFilesData = files
		selectedFilesForDelete = []
		renderFilesTable()
	} catch (error) {
		console.error('Error loading files:', error)
	}
}

function fileMatchesSearch(file) {
	if (!filesSearchTerm) return true
	const term = filesSearchTerm
	const values = [
		file.id,
		file.status,
		file.participant_name,
		file.participant_id,
		file.file_path,
		file.data_type,
		file.source,
		file.grch_version,
		file.row_count,
		file.chromosome_count,
		file.inferred_sex,
		file.file_hash,
		file.created_at,
		file.updated_at,
	]
	return values.some((value) => {
		if (value === null || value === undefined) return false
		return value.toString().toLowerCase().includes(term)
	})
}

function renderFilesTable() {
	const tbody = document.getElementById('files-table')
	if (!tbody) return

	tbody.innerHTML = ''

	selectedFilesForDelete = selectedFilesForDelete.filter((id) =>
		allFilesData.some((f) => f.id === id)
	)

	const files = allFilesData.slice()
	const filteredFiles = files
		.filter((f) => f.data_type === currentFileTypeFilter)
		.filter(fileMatchesSearch)

	sortFilesForTable(filteredFiles)

	filteredFiles.forEach((f) => {
		const row = document.createElement('tr')

		let statusBadge = ''
		if (f.status === 'pending') {
			statusBadge =
				'<span style="background: #ffc107; color: #000; padding: 2px 6px; border-radius: 3px; font-size: 11px; font-weight: 500;">⏳ PENDING</span>'
		} else if (f.status === 'processing') {
			statusBadge =
				'<span style="background: #17a2b8; color: #fff; padding: 2px 6px; border-radius: 3px; font-size: 11px; font-weight: 500;">⚙️ PROCESSING</span>'
		} else if (f.status === 'error') {
			statusBadge =
				'<span style="background: #dc3545; color: #fff; padding: 2px 6px; border-radius: 3px; font-size: 11px; font-weight: 500;" title="' +
				(f.processing_error || '') +
				'">❌ ERROR</span>'
		} else {
			statusBadge =
				'<span style="background: #28a745; color: #fff; padding: 2px 6px; border-radius: 3px; font-size: 11px; font-weight: 500;">✓ COMPLETE</span>'
		}

		const isMarkedForDelete = selectedFilesForDelete.includes(f.id)

		row.innerHTML = `
      <td><input type="checkbox" class="file-checkbox" data-id="${f.id}" ${
			isMarkedForDelete ? 'checked' : ''
		} /></td>
      <td>${f.id}</td>
      <td>${statusBadge}</td>
      <td>${f.participant_name || '-'}</td>
      <td class="truncate" title="${f.file_path}">${f.file_path}</td>
      <td>${f.data_type || '-'}</td>
      <td>${f.source || '-'}</td>
      <td>${f.grch_version || '-'}</td>
      <td>${f.row_count ? f.row_count.toLocaleString() : '-'}</td>
      <td>${f.chromosome_count || '-'}</td>
      <td style="font-weight: ${f.inferred_sex ? '600' : 'normal'}; color: ${
			f.inferred_sex === 'Male' ? '#007bff' : f.inferred_sex === 'Female' ? '#e83e8c' : '#666'
		}">${f.inferred_sex || '-'}</td>
      <td style="font-family: monospace; font-size: 11px;" title="${f.file_hash}">${(
			f.file_hash || ''
		).substring(0, 16)}${f.file_hash && f.file_hash.length > 16 ? '...' : ''}</td>
      <td>${f.created_at}</td>
      <td>${f.updated_at}</td>
      <td><button class="open-finder-btn" data-path="${
				f.file_path
			}" style="padding: 4px 8px; background: #007bff; color: white; border: none; border-radius: 3px; cursor: pointer; font-size: 12px;">📁 Open</button></td>
    `
		tbody.appendChild(row)

		row.querySelector('.open-finder-btn').addEventListener('click', async () => {
			try {
				await invoke('show_in_folder', { filePath: f.file_path })
			} catch (error) {
				alert(`Error opening folder: ${error}`)
			}
		})
	})

	document.querySelectorAll('#files-table .file-checkbox').forEach((checkbox) => {
		checkbox.addEventListener('change', (e) => {
			const id = parseInt(e.target.dataset.id)
			if (e.target.checked) {
				if (!selectedFilesForDelete.includes(id)) {
					selectedFilesForDelete.push(id)
				}
			} else {
				selectedFilesForDelete = selectedFilesForDelete.filter((x) => x !== id)
			}
			updateDeleteFilesButton()
		})
	})

	document.getElementById('files-count').textContent = filteredFiles.length
	updateFilesSortIndicators()

	const pendingCount = allFilesData.filter((f) => f.status === 'pending').length
	document.getElementById('pending-count').textContent = pendingCount

	const processQueueBtn = document.getElementById('process-queue-btn')
	if (pendingCount > 0) {
		processQueueBtn.style.display = 'flex'
	} else {
		processQueueBtn.style.display = 'none'
	}

	const spinner = document.getElementById('queue-spinner')
	if (spinner) {
		spinner.style.display = queueProcessorRunning && pendingCount > 0 ? 'inline-block' : 'none'
	}

	const selectAllHeader = document.getElementById('select-all-files-table')
	if (selectAllHeader) {
		const filteredCount = filteredFiles.length
		const selectedCount = filteredFiles.filter((f) => selectedFilesForDelete.includes(f.id)).length
		selectAllHeader.checked = filteredCount > 0 && selectedCount === filteredCount
		selectAllHeader.indeterminate = selectedCount > 0 && selectedCount < filteredCount
	}

	updateDeleteFilesButton()
}

function updateFilesSortIndicators() {
	document.querySelectorAll('#files-view .sortable-files-header').forEach((header) => {
		const indicator = header.querySelector('.sort-indicator')
		if (!indicator) return

		if (header.dataset.sortField === filesSortField) {
			indicator.textContent = filesSortDirection === 'asc' ? ' ▲' : ' ▼'
		} else {
			indicator.textContent = ''
		}
	})
}

function updateDeleteFilesButton() {
	const btn = document.getElementById('delete-selected-files-btn')
	if (selectedFilesForDelete.length > 0) {
		btn.style.display = 'block'
		btn.textContent = `Delete Selected (${selectedFilesForDelete.length})`
	} else {
		btn.style.display = 'none'
	}
}

function showImportResults(result) {
	const tbody = document.getElementById('import-results-table')
	tbody.innerHTML = ''

	result.imported_files.forEach((f) => {
		const row = document.createElement('tr')
		row.innerHTML = `
      <td>${f.id}</td>
      <td>${f.participant_name}</td>
      <td class="truncate" title="${f.file_path}">${f.file_path}</td>
      <td style="font-family: monospace; font-size: 11px;" title="${
				f.file_hash
			}">${f.file_hash.substring(0, 16)}...</td>
      <td>${f.created_at}</td>
    `
		tbody.appendChild(row)
	})

	document.getElementById('import-results-count').textContent = result.imported_files.length
	document.getElementById('import-results-message').textContent = result.message

	document.querySelectorAll('.tab-content').forEach((c) => c.classList.remove('active'))
	document.getElementById('import-results-view').classList.add('active')
}

function resetImportState() {
	console.log('🔄 Resetting import workflow state')

	// Clear tracking structures
	isImportInProgress = false
	selectedFiles.clear()
	selectedReviewFiles = new Set()
	reviewFileMetadata = {}
	fileParticipantIds = {}
	currentFiles = []
	selectedFolder = null
	currentPattern = ''
	reviewSortField = 'path'
	reviewSortDirection = 'asc'

	// Reset step 1 UI elements
	const selectedPathEl = document.getElementById('selected-path')
	if (selectedPathEl) {
		selectedPathEl.textContent = 'No folder selected'
	}

	const selectAllFiles = document.getElementById('select-all-files')
	if (selectAllFiles) {
		selectAllFiles.checked = false
	}

	const fileCountEl = document.getElementById('file-count')
	if (fileCountEl) {
		fileCountEl.textContent = '0'
	}

	updateSelectedFileCount()

	const fileListEl = document.getElementById('file-list')
	if (fileListEl) {
		fileListEl.innerHTML = ''
	}

	const patternContainer = document.getElementById('pattern-suggestions')
	if (patternContainer) {
		patternContainer.innerHTML = ''
	}

	const customPatternInput = document.getElementById('custom-pattern')
	if (customPatternInput) {
		customPatternInput.value = ''
	}

	document.querySelectorAll('.pattern-btn').forEach((btn) => btn.classList.remove('active'))

	const fileTypeSelect = document.getElementById('file-type-select')
	if (fileTypeSelect) {
		fileTypeSelect.innerHTML = '<option value="">Select file type(s)...</option>'
		Array.from(fileTypeSelect.options).forEach((option) => (option.selected = false))
	}

	const customExtension = document.getElementById('custom-extension')
	if (customExtension) {
		customExtension.style.display = 'none'
	}

	const customExtInput = document.getElementById('custom-ext-input')
	if (customExtInput) {
		customExtInput.value = ''
	}

	// Reset review step UI elements
	const reviewTable = document.getElementById('review-files-table')
	if (reviewTable) {
		reviewTable.innerHTML = ''
	}

	const reviewCountEl = document.getElementById('review-file-count')
	if (reviewCountEl) {
		reviewCountEl.textContent = '0'
	}

	const reviewSelectAll = document.getElementById('select-all-review')
	if (reviewSelectAll) {
		reviewSelectAll.checked = false
		reviewSelectAll.indeterminate = false
	}

	const reviewImportBtn = document.getElementById('review-import-btn')
	if (reviewImportBtn) {
		reviewImportBtn.disabled = false
		reviewImportBtn.innerHTML = 'Import Files →'
	}

	const detectBtn = document.getElementById('detect-types-btn')
	if (detectBtn) {
		detectBtn.disabled = false
		detectBtn.innerHTML = '🔍 Detect File Types'
	}

	const analyzeBtn = document.getElementById('analyze-types-btn')
	if (analyzeBtn) {
		analyzeBtn.disabled = false
		analyzeBtn.innerHTML = '🧬 Analyze Files'
	}

	const progressDiv = document.getElementById('detection-progress')
	const progressBar = document.getElementById('progress-bar')
	const progressText = document.getElementById('progress-text')
	if (progressDiv && progressBar && progressText) {
		progressDiv.style.display = 'none'
		progressBar.style.width = '0%'
		progressText.textContent = ''
	}

	updateSelectAllCheckbox()
	updateImportButton()
	updateReviewSelectAllCheckbox()

	// Ensure the import step is the visible state if we were on the review view
	const importView = document.getElementById('import-view')
	const importReviewView = document.getElementById('import-review-view')
	if (importReviewView && importReviewView.classList.contains('active')) {
		importReviewView.classList.remove('active')
		if (importView) {
			importView.classList.add('active')
		}

		const importTab = document.querySelector('.tab[data-tab="import"]')
		if (importTab) {
			document.querySelectorAll('.tab').forEach((t) => t.classList.remove('active'))
			importTab.classList.add('active')
		}
	}

	console.log('✅ Import workflow reset complete')
}

// Step 2: Review file types before import
let reviewFileMetadata = {}
let selectedReviewFiles = new Set()
let reviewSortField = 'path'
let reviewSortDirection = 'asc'

function goToReviewStep() {
	if (selectedFiles.size === 0) return

	// Build file-to-ID mapping
	const filesToImport = Array.from(selectedFiles)

	// Initialize metadata for each file
	reviewFileMetadata = {}
	selectedReviewFiles = new Set()

	console.log('🔍 fileParticipantIds at review time:', JSON.stringify(fileParticipantIds, null, 2))
	console.log(`🔍 Number of files to import: ${filesToImport.length}`)
	console.log(`🔍 Number of participant IDs in map: ${Object.keys(fileParticipantIds).length}`)

	filesToImport.forEach((file) => {
		const participantId = fileParticipantIds[file] || null
		console.log(`🔍 File: ${file}`)
		console.log(`   participantId from map: ${participantId}`)

		reviewFileMetadata[file] = {
			participant_id: participantId,
			data_type: 'Unknown',
			source: null,
			grch_version: null,
			row_count: null,
			chromosome_count: null,
			inferred_sex: null,
		}
		selectedReviewFiles.add(file) // Select all by default
	})

	console.log('🔍 reviewFileMetadata initialized:', reviewFileMetadata)

	// Show review view
	showReviewView()
}

function sortReviewFiles(filePaths) {
	return filePaths.sort((a, b) => {
		const metaA = reviewFileMetadata[a]
		const metaB = reviewFileMetadata[b]

		let valA, valB

		switch (reviewSortField) {
			case 'path':
				valA = a.toLowerCase()
				valB = b.toLowerCase()
				break
			case 'data_type':
				valA = (metaA.data_type || '').toLowerCase()
				valB = (metaB.data_type || '').toLowerCase()
				break
			case 'source':
				valA = (metaA.source || '').toLowerCase()
				valB = (metaB.source || '').toLowerCase()
				break
			case 'grch_version':
				valA = (metaA.grch_version || '').toLowerCase()
				valB = (metaB.grch_version || '').toLowerCase()
				break
			case 'row_count':
				valA = metaA.row_count || 0
				valB = metaB.row_count || 0
				break
			case 'chromosome_count':
				valA = metaA.chromosome_count || 0
				valB = metaB.chromosome_count || 0
				break
			case 'inferred_sex':
				valA = (metaA.inferred_sex || '').toLowerCase()
				valB = (metaB.inferred_sex || '').toLowerCase()
				break
			default:
				valA = a.toLowerCase()
				valB = b.toLowerCase()
		}

		if (valA < valB) return reviewSortDirection === 'asc' ? -1 : 1
		if (valA > valB) return reviewSortDirection === 'asc' ? 1 : -1
		return 0
	})
}

function setReviewSortField(field) {
	if (reviewSortField === field) {
		reviewSortDirection = reviewSortDirection === 'asc' ? 'desc' : 'asc'
	} else {
		reviewSortField = field
		reviewSortDirection = 'asc'
	}

	updateReviewSortIndicators()
	showReviewView()
}

function updateReviewSortIndicators() {
	document.querySelectorAll('#import-review-view .sortable-header').forEach((header) => {
		const indicator = header.querySelector('.sort-indicator')
		const field = header.dataset.sortField

		if (field === reviewSortField) {
			indicator.textContent = reviewSortDirection === 'asc' ? ' ▲' : ' ▼'
		} else {
			indicator.textContent = ''
		}
	})
}

function showReviewView() {
	document.getElementById('review-file-count').textContent = Object.keys(reviewFileMetadata).length

	const tbody = document.getElementById('review-files-table')
	tbody.innerHTML = ''

	const sortedFiles = sortReviewFiles(Object.keys(reviewFileMetadata))

	sortedFiles.forEach((filePath) => {
		const metadata = reviewFileMetadata[filePath]
		const row = document.createElement('tr')
		row.style.borderBottom = '1px solid #eee'
		row.dataset.filePath = filePath

		// Checkbox cell
		const checkboxCell = document.createElement('td')
		checkboxCell.style.padding = '10px'
		checkboxCell.style.textAlign = 'center'
		const checkbox = document.createElement('input')
		checkbox.type = 'checkbox'
		checkbox.checked = selectedReviewFiles.has(filePath)
		checkbox.addEventListener('change', (e) => {
			if (e.target.checked) {
				selectedReviewFiles.add(filePath)
			} else {
				selectedReviewFiles.delete(filePath)
			}
			updateReviewSelectAllCheckbox()
		})
		checkboxCell.appendChild(checkbox)
		row.appendChild(checkboxCell)

		// File path cell with folder icon
		const pathCell = document.createElement('td')
		pathCell.style.padding = '10px'
		pathCell.style.fontSize = '13px'
		pathCell.style.display = 'flex'
		pathCell.style.alignItems = 'center'
		pathCell.style.gap = '8px'

		const pathText = document.createElement('span')
		pathText.textContent = filePath
		pathText.title = filePath
		pathText.style.flex = '1'
		pathText.style.overflow = 'hidden'
		pathText.style.textOverflow = 'ellipsis'
		pathText.style.whiteSpace = 'nowrap'

		const folderBtn = document.createElement('button')
		folderBtn.textContent = '📁'
		folderBtn.style.padding = '4px 8px'
		folderBtn.style.background = '#f0f0f0'
		folderBtn.style.border = '1px solid #ddd'
		folderBtn.style.borderRadius = '4px'
		folderBtn.style.cursor = 'pointer'
		folderBtn.style.flexShrink = '0'
		folderBtn.style.zIndex = '10'
		folderBtn.style.position = 'relative'
		folderBtn.addEventListener('click', async (e) => {
			e.preventDefault()
			e.stopPropagation()
			console.log('🔍 REVIEW Folder button clicked for:', filePath)
			try {
				console.log('🔍 Calling show_in_folder with filePath:', filePath)
				await invoke('show_in_folder', { filePath: filePath })
				console.log('✅ show_in_folder succeeded')
			} catch (error) {
				console.error('❌ show_in_folder error:', error)
				alert(`Error opening folder: ${error}`)
			}
		})

		pathCell.appendChild(pathText)
		pathCell.appendChild(folderBtn)
		row.appendChild(pathCell)

		// Data type dropdown
		const dataTypeCell = document.createElement('td')
		dataTypeCell.style.padding = '10px'
		const dataTypeSelect = document.createElement('select')
		dataTypeSelect.style.width = '100%'
		dataTypeSelect.style.padding = '6px'
		dataTypeSelect.innerHTML = `
      <option value="Unknown" ${metadata.data_type === 'Unknown' ? 'selected' : ''}>Unknown</option>
      <option value="Genotype" ${
				metadata.data_type === 'Genotype' ? 'selected' : ''
			}>Genotype</option>
    `
		dataTypeSelect.addEventListener('change', (e) => {
			reviewFileMetadata[filePath].data_type = e.target.value
			updateRowVisibility(row, e.target.value)
			applyReviewRowState(row, reviewFileMetadata[filePath])
		})
		dataTypeCell.appendChild(dataTypeSelect)
		row.appendChild(dataTypeCell)

		// Source dropdown
		const sourceCell = document.createElement('td')
		sourceCell.style.padding = '10px'
		sourceCell.className = 'genotype-field'
		const sourceSelect = document.createElement('select')
		sourceSelect.style.width = '100%'
		sourceSelect.style.padding = '6px'
		sourceSelect.innerHTML = `
      <option value="">-</option>
      <option value="Unknown" ${metadata.source === 'Unknown' ? 'selected' : ''}>Unknown</option>
      <option value="23andMe" ${metadata.source === '23andMe' ? 'selected' : ''}>23andMe</option>
      <option value="AncestryDNA" ${
				metadata.source === 'AncestryDNA' ? 'selected' : ''
			}>AncestryDNA</option>
      <option value="Genes for Good" ${
				metadata.source === 'Genes for Good' ? 'selected' : ''
			}>Genes for Good</option>
      <option value="Dynamic DNA" ${
				metadata.source === 'Dynamic DNA' ? 'selected' : ''
			}>Dynamic DNA</option>
    `
		sourceSelect.addEventListener('change', (e) => {
			reviewFileMetadata[filePath].source = e.target.value || null
			applyReviewRowState(row, reviewFileMetadata[filePath])
		})
		sourceCell.appendChild(sourceSelect)
		row.appendChild(sourceCell)

		// GRCh version dropdown
		const grchCell = document.createElement('td')
		grchCell.style.padding = '10px'
		grchCell.className = 'genotype-field'
		const grchSelect = document.createElement('select')
		grchSelect.style.width = '100%'
		grchSelect.style.padding = '6px'
		grchSelect.innerHTML = `
      <option value="">-</option>
      <option value="Unknown" ${
				metadata.grch_version === 'Unknown' ? 'selected' : ''
			}>Unknown</option>
      <option value="36" ${metadata.grch_version === '36' ? 'selected' : ''}>36</option>
      <option value="37" ${metadata.grch_version === '37' ? 'selected' : ''}>37</option>
      <option value="38" ${metadata.grch_version === '38' ? 'selected' : ''}>38</option>
    `
		grchSelect.addEventListener('change', (e) => {
			reviewFileMetadata[filePath].grch_version = e.target.value || null
			applyReviewRowState(row, reviewFileMetadata[filePath])
		})
		grchCell.appendChild(grchSelect)
		row.appendChild(grchCell)

		// Row count cell (hidden - not used during import)
		const rowCountCell = document.createElement('td')
		rowCountCell.style.display = 'none'
		rowCountCell.style.padding = '10px'
		rowCountCell.style.fontSize = '13px'
		rowCountCell.style.color = '#666'
		rowCountCell.textContent = metadata.row_count ? metadata.row_count.toLocaleString() : '-'
		row.appendChild(rowCountCell)

		// Chromosome count cell (hidden - not used during import)
		const chromCountCell = document.createElement('td')
		chromCountCell.style.display = 'none'
		chromCountCell.style.padding = '10px'
		chromCountCell.style.fontSize = '13px'
		chromCountCell.style.color = '#666'
		chromCountCell.textContent = metadata.chromosome_count || '-'
		row.appendChild(chromCountCell)

		// Inferred sex cell (hidden - not used during import)
		const sexCell = document.createElement('td')
		sexCell.style.display = 'none'
		sexCell.style.padding = '10px'
		sexCell.style.fontSize = '13px'
		sexCell.style.color = '#666'
		sexCell.style.fontWeight = metadata.inferred_sex ? '600' : 'normal'
		sexCell.textContent = metadata.inferred_sex || '-'
		row.appendChild(sexCell)

		applyReviewRowState(row, metadata)
		updateRowVisibility(row, metadata.data_type)
		tbody.appendChild(row)
	})

	navigateTo('import-review')
	updateReviewSelectAllCheckbox()
	updateReviewSortIndicators()
}

function updateReviewSelectAllCheckbox() {
	const selectAllCheckbox = document.getElementById('select-all-review')
	const totalFiles = Object.keys(reviewFileMetadata).length
	const selectedCount = selectedReviewFiles.size

	selectAllCheckbox.checked = selectedCount === totalFiles && totalFiles > 0
	selectAllCheckbox.indeterminate = selectedCount > 0 && selectedCount < totalFiles
}

function isReviewMetadataComplete(metadata) {
	if (!metadata) return false
	const filledDataType = metadata.data_type && metadata.data_type !== 'Unknown'
	const filledSource = metadata.source && metadata.source !== 'Unknown'
	const filledGrch = metadata.grch_version && metadata.grch_version !== 'Unknown'
	return filledDataType && filledSource && filledGrch
}

function applyReviewRowState(row, metadata) {
	if (!row) return
	if (isReviewMetadataComplete(metadata)) {
		row.classList.add('review-row-complete')
	} else {
		row.classList.remove('review-row-complete')
	}
}

function updateRowVisibility(row, dataType) {
	const genotypeFields = row.querySelectorAll('.genotype-field')
	genotypeFields.forEach((field) => {
		field.style.display = dataType === 'Genotype' ? '' : 'none'
	})
}

async function detectFileTypes() {
	if (selectedReviewFiles.size === 0) {
		alert('Please select files to detect')
		return
	}

	const btn = document.getElementById('detect-types-btn')
	const progressDiv = document.getElementById('detection-progress')
	const progressBar = document.getElementById('progress-bar')
	const progressText = document.getElementById('progress-text')

	// Show progress UI IMMEDIATELY before any work
	btn.disabled = true
	btn.innerHTML = '<span class="spinner"></span>Detecting...'
	progressDiv.style.display = 'flex'
	progressBar.style.width = '0%'
	progressText.textContent = 'Starting detection...'

	// Force UI update before CLI calls
	await new Promise((resolve) => setTimeout(resolve, 10))

	try {
		const selectedFilesArray = Array.from(selectedReviewFiles)
		const batchSize = 1000 // Large batches since detection is fast
		const totalFiles = selectedFilesArray.length
		let processed = 0

		// Process in batches to show progress
		for (let i = 0; i < selectedFilesArray.length; i += batchSize) {
			const batch = selectedFilesArray.slice(i, i + batchSize)

			progressText.textContent = `Detecting file types... ${processed}/${totalFiles}`
			progressBar.style.width = `${(processed / totalFiles) * 100}%`

			const detections = await invoke('detect_file_types', { files: batch })

			// Update all metadata and UI for this batch
			Object.keys(detections).forEach((filePath) => {
				const detection = detections[filePath]
				console.log(`🔍 Detection result for ${filePath}:`, detection)
				if (reviewFileMetadata[filePath] && detection) {
					console.log(
						`📝 BEFORE update - participant_id: ${reviewFileMetadata[filePath].participant_id}, data_type: ${reviewFileMetadata[filePath].data_type}, source: ${reviewFileMetadata[filePath].source}`
					)
					reviewFileMetadata[filePath].data_type = detection.data_type
					reviewFileMetadata[filePath].source = detection.source
					reviewFileMetadata[filePath].grch_version = detection.grch_version
					console.log(
						`📝 AFTER update - participant_id: ${reviewFileMetadata[filePath].participant_id}, data_type: ${reviewFileMetadata[filePath].data_type}, source: ${reviewFileMetadata[filePath].source}`
					)
					updateRowInPlace(filePath)
				}
			})

			processed += batch.length
		}

		progressText.textContent = `Complete! Detected ${totalFiles} file types`
		progressBar.style.width = '100%'

		console.log(`✅ Detected ${totalFiles} file types`)
	} catch (error) {
		alert(`Error detecting file types: ${error}`)
		console.error('Detection error:', error)
	} finally {
		btn.disabled = false
		btn.innerHTML = '🔍 Detect File Types'

		// Hide progress bar after a short delay
		setTimeout(() => {
			progressDiv.style.display = 'none'
			progressBar.style.width = '0%'
		}, 2000)
	}
}

async function analyzeFileTypes() {
	if (selectedReviewFiles.size === 0) {
		alert('Please select files to analyze')
		return
	}

	const btn = document.getElementById('analyze-types-btn')
	const progressDiv = document.getElementById('detection-progress')
	const progressBar = document.getElementById('progress-bar')
	const progressText = document.getElementById('progress-text')

	// Show progress UI IMMEDIATELY before any work
	btn.disabled = true
	btn.innerHTML = '<span class="spinner"></span>Analyzing...'
	progressDiv.style.display = 'flex'
	progressBar.style.width = '0%'
	progressText.textContent = 'Starting analysis...'

	// Force UI update before CLI calls
	await new Promise((resolve) => setTimeout(resolve, 10))

	try {
		const selectedFilesArray = Array.from(selectedReviewFiles)
		const batchSize = 10 // Smaller batches for slower analysis
		const totalFiles = selectedFilesArray.length
		let processed = 0

		// Process in batches to show progress
		for (let i = 0; i < selectedFilesArray.length; i += batchSize) {
			const batch = selectedFilesArray.slice(i, i + batchSize)

			progressText.textContent = `Analyzing files... ${processed}/${totalFiles}`
			progressBar.style.width = `${(processed / totalFiles) * 100}%`

			const analysis = await invoke('analyze_file_types', { files: batch })

			// Update all metadata and UI for this batch
			Object.keys(analysis).forEach((filePath) => {
				const data = analysis[filePath]
				if (reviewFileMetadata[filePath] && data) {
					reviewFileMetadata[filePath].row_count = data.row_count
					reviewFileMetadata[filePath].chromosome_count = data.chromosome_count
					reviewFileMetadata[filePath].inferred_sex = data.inferred_sex
					updateRowInPlace(filePath)
				}
			})

			processed += batch.length
		}

		progressText.textContent = `Complete! Analyzed ${totalFiles} files`
		progressBar.style.width = '100%'

		console.log(`✅ Analyzed ${totalFiles} files`)
	} catch (error) {
		alert(`Error analyzing files: ${error}`)
		console.error('Analysis error:', error)
	} finally {
		btn.disabled = false
		btn.innerHTML = '🧬 Infer Sex & Count'

		// Hide progress bar after a short delay
		setTimeout(() => {
			progressDiv.style.display = 'none'
			progressBar.style.width = '0%'
		}, 2000)
	}
}

function updateRowInPlace(filePath) {
	// Find row by iterating and comparing dataset
	const rows = document.querySelectorAll('#review-files-table tr')
	let targetRow = null
	for (const row of rows) {
		if (row.dataset.filePath === filePath) {
			targetRow = row
			break
		}
	}

	if (!targetRow) return

	const metadata = reviewFileMetadata[filePath]

	// Update data type dropdown
	const dataTypeSelect = targetRow.querySelector('td:nth-child(3) select')
	if (dataTypeSelect) {
		dataTypeSelect.value = metadata.data_type
		updateRowVisibility(targetRow, metadata.data_type)
	}

	// Update source dropdown
	const sourceSelect = targetRow.querySelector('td:nth-child(4) select')
	if (sourceSelect && metadata.source) {
		sourceSelect.value = metadata.source
	}

	// Update grch version dropdown
	const grchSelect = targetRow.querySelector('td:nth-child(5) select')
	if (grchSelect && metadata.grch_version) {
		grchSelect.value = metadata.grch_version
	}

	// Update row count (column 6)
	const rowCountCell = targetRow.querySelector('td:nth-child(6)')
	if (rowCountCell) {
		rowCountCell.textContent = metadata.row_count ? metadata.row_count.toLocaleString() : '-'
	}

	// Update chromosome count (column 7)
	const chromCountCell = targetRow.querySelector('td:nth-child(7)')
	if (chromCountCell) {
		chromCountCell.textContent = metadata.chromosome_count || '-'
	}

	// Update inferred sex (column 8)
	const sexCell = targetRow.querySelector('td:nth-child(8)')
	if (sexCell) {
		sexCell.textContent = metadata.inferred_sex || '-'
		sexCell.style.fontWeight = metadata.inferred_sex ? '600' : 'normal'
	}

	applyReviewRowState(targetRow, metadata)
}

async function finalizeImport() {
	const btn = document.getElementById('review-import-btn')
	const progressDiv = document.getElementById('detection-progress')
	const progressBar = document.getElementById('progress-bar')
	const progressText = document.getElementById('progress-text')

	// Mark import as in progress
	isImportInProgress = true

	// Show progress UI IMMEDIATELY before any work
	btn.disabled = true
	btn.innerHTML = '<span class="spinner"></span>Importing...'
	progressDiv.style.display = 'flex'
	progressBar.style.width = '0%'
	progressText.textContent = 'Preparing import...'

	// Force UI update before CLI calls
	await new Promise((resolve) => setTimeout(resolve, 10))

	try {
		const filesToImport = Object.keys(reviewFileMetadata)
		const totalFiles = filesToImport.length
		const batchSize = 50 // Import in batches of 50
		let importedCount = 0
		let allResults = {
			success: true,
			imported: 0,
			updated: 0,
			conflicts: [],
			errors: [],
		}

		// Build fileMetadata object for ALL files (single call - instant import)
		const fileMetadata = {}
		filesToImport.forEach((file) => {
			const meta = reviewFileMetadata[file]
			fileMetadata[file] = {
				participant_id: meta.participant_id,
				data_type: meta.data_type,
				source: meta.source,
				grch_version: meta.grch_version,
			}
			console.log(
				`🔍 Preparing import - file: ${file}, participant_id: ${meta.participant_id}, data_type: ${meta.data_type}`
			)
		})

		console.log('📦 Full fileMetadata being sent to Tauri:', fileMetadata)

		progressText.textContent = `Adding files to queue...`
		progressBar.style.width = '50%'

		// Fast import - add all files to queue instantly (no hashing)
		const result = await invoke('import_files_pending', {
			fileMetadata: fileMetadata,
		})

		progressText.textContent = `Complete! Added ${totalFiles} files to queue`
		progressBar.style.width = '100%'

		// Update results
		if (result.success) {
			allResults.imported = totalFiles
		} else {
			allResults.success = false
			if (result.conflicts) allResults.conflicts.push(...result.conflicts)
			if (result.errors) allResults.errors.push(...result.errors)
		}

		if (allResults.success) {
			// Metadata was saved during import via CSV
			await loadParticipants()
			await loadFiles()

			// Navigate to files tab after successful import
			setTimeout(() => {
				resetImportState()
				isImportInProgress = false
				progressDiv.style.display = 'none'
				progressBar.style.width = '0%'
				navigateTo('files')
			}, 1000)
		} else {
			const updateConflicts = confirm(
				`Some files had conflicts.\nDo you want to update the files with conflicts?`
			)

			if (updateConflicts) {
				alert('Update functionality coming soon')
			}

			// Re-enable button on failure
			isImportInProgress = false
			btn.disabled = false
			btn.innerHTML = 'Import Files →'
			setTimeout(() => {
				progressDiv.style.display = 'none'
				progressBar.style.width = '0%'
			}, 2000)
		}
	} catch (error) {
		alert(`Error: ${error}`)
		console.error('Import error:', error)

		// Re-enable button on error
		isImportInProgress = false
		btn.disabled = false
		btn.innerHTML = 'Import Files →'
		setTimeout(() => {
			progressDiv.style.display = 'none'
			progressBar.style.width = '0%'
		}, 2000)
	}
}

async function loadProjects() {
	try {
		const projects = await invoke('get_projects')
		const container = document.getElementById('projects-list')

		if (projects.length === 0) {
			container.innerHTML = '<p style="color: #666;">No projects imported yet.</p>'
			return
		}

		container.innerHTML = ''
		projects.forEach((project) => {
			const card = document.createElement('div')
			card.className = 'project-card'
			card.innerHTML = `
        <div class="project-info">
          <h3>${project.name}</h3>
          <p><strong>Author:</strong> ${project.author}</p>
          <p><strong>Workflow:</strong> ${project.workflow}</p>
          <p><strong>Template:</strong> ${project.template}</p>
          <p><strong>Path:</strong> ${project.project_path}</p>
          <p><strong>Created:</strong> ${project.created_at}</p>
        </div>
        <div style="display: flex; gap: 10px;">
          <button class="open-folder-btn" data-path="${project.project_path}">Open Folder</button>
          <button class="delete-btn" data-project-id="${project.id}">Delete</button>
        </div>
      `
			container.appendChild(card)
		})

		document.querySelectorAll('.project-card .open-folder-btn').forEach((btn) => {
			btn.addEventListener('click', async (e) => {
				try {
					await invoke('open_folder', { path: e.target.dataset.path })
				} catch (error) {
					alert(`Error opening folder: ${error}`)
				}
			})
		})

		document.querySelectorAll('.project-card .delete-btn').forEach((btn) => {
			btn.addEventListener('click', async (e) => {
				const projectId = parseInt(e.target.dataset.projectId)
				if (confirm('Are you sure you want to delete this project? This will remove all files.')) {
					try {
						await invoke('delete_project', { projectId })
						await loadProjects()
					} catch (error) {
						alert(`Error deleting project: ${error}`)
					}
				}
			})
		})
	} catch (error) {
		console.error('Error loading projects:', error)
	}
}

async function importProject(overwrite = false) {
	const input = document.getElementById('project-url-input')
	const url = input.value.trim()

	if (!url) {
		alert('Please enter a GitHub URL')
		return
	}

	console.log('Import button clicked, URL:', url)

	const btn = document.getElementById('import-project-btn')
	btn.disabled = true
	btn.textContent = 'Importing...'

	try {
		console.log('Calling invoke with:', { url, overwrite })
		const result = await invoke('import_project', { url, overwrite })
		console.log('Import successful:', result)
		input.value = ''
		await loadProjects()
		alert('Project imported successfully!')
	} catch (error) {
		console.error('Import error:', error)
		const errorStr = String(error)
		if (errorStr.includes('already exists')) {
			const shouldOverwrite = confirm(`${errorStr}\n\nDo you want to overwrite it?`)
			if (shouldOverwrite) {
				btn.disabled = false
				btn.textContent = 'Import'
				await importProject(true)
				return
			}
		} else {
			alert(`Error importing project: ${errorStr}`)
		}
	} finally {
		console.log('Import finally block')
		btn.disabled = false
		btn.textContent = 'Import'
	}
}

function showCreateProjectModal() {
	console.log('showCreateProjectModal called')
	const modal = document.getElementById('create-project-modal')
	modal.style.display = 'flex'

	// Reset form
	document.getElementById('new-project-name').value = ''
	document.getElementById('new-project-template').value = ''

	// Focus on name input
	setTimeout(() => {
		document.getElementById('new-project-name').focus()
	}, 100)
}

function hideCreateProjectModal() {
	const modal = document.getElementById('create-project-modal')
	modal.style.display = 'none'
}

async function createProject() {
	console.log('createProject function called from modal')

	const nameInput = document.getElementById('new-project-name')
	const templateSelect = document.getElementById('new-project-template')
	const confirmBtn = document.getElementById('create-project-confirm')

	const projectName = nameInput.value.trim()
	const example = templateSelect.value || null

	if (!projectName) {
		await window.__TAURI__.dialog.message('Please enter a project name', {
			title: 'Name Required',
			type: 'warning',
		})
		nameInput.focus()
		return
	}

	console.log('Creating project:', { name: projectName, example })

	confirmBtn.disabled = true
	confirmBtn.textContent = 'Creating...'

	try {
		const result = await invoke('create_project', { name: projectName, example })
		console.log('Project created:', result)

		// Hide modal
		hideCreateProjectModal()

		// Reload projects list
		await loadProjects()

		// Show success message
		await window.__TAURI__.dialog.message(`Project "${projectName}" created successfully!`, {
			title: 'Success',
			type: 'info',
		})
	} catch (error) {
		console.error('Create project error:', error)
		const errorStr = String(error)
		await window.__TAURI__.dialog.message(`Error creating project: ${errorStr}`, {
			title: 'Error',
			type: 'error',
		})
	} finally {
		confirmBtn.disabled = false
		confirmBtn.textContent = 'Create'
	}
}

let selectedParticipants = []
let selectedProject = null

async function loadRunParticipants() {
	try {
		const participants = await invoke('get_participants')
		const container = document.getElementById('run-participants-list')
		container.innerHTML = ''

		participants.forEach((p) => {
			const item = document.createElement('div')
			item.className = 'selection-item'
			item.dataset.id = p.id
			item.innerHTML = `
        <input type="checkbox" id="part-${p.id}" />
        <label for="part-${p.id}">${p.participant_id}</label>
      `

			item.addEventListener('click', (e) => {
				if (e.target.tagName !== 'INPUT') {
					const checkbox = item.querySelector('input')
					checkbox.checked = !checkbox.checked
				}

				const participantId = parseInt(item.dataset.id)
				if (item.querySelector('input').checked) {
					if (!selectedParticipants.includes(participantId)) {
						selectedParticipants.push(participantId)
					}
					item.classList.add('selected')
				} else {
					selectedParticipants = selectedParticipants.filter((id) => id !== participantId)
					item.classList.remove('selected')
				}
				updateRunButton()
			})

			container.appendChild(item)
		})
	} catch (error) {
		console.error('Error loading participants:', error)
	}
}

async function loadRunProjects() {
	try {
		const projects = await invoke('get_projects')
		const container = document.getElementById('run-projects-list')
		container.innerHTML = ''

		projects.forEach((p) => {
			const item = document.createElement('div')
			item.className = 'selection-item'
			item.dataset.id = p.id
			item.innerHTML = `<strong>${p.name}</strong> - ${p.workflow}`

			item.addEventListener('click', () => {
				document
					.querySelectorAll('#run-projects-list .selection-item')
					.forEach((i) => i.classList.remove('selected'))
				item.classList.add('selected')
				selectedProject = parseInt(item.dataset.id)
				updateRunButton()
			})

			container.appendChild(item)
		})
	} catch (error) {
		console.error('Error loading projects:', error)
	}
}

function updateRunButton() {
	const btn = document.getElementById('run-btn')
	btn.disabled = selectedParticipants.length === 0 || selectedProject === null
}

async function loadRuns() {
	try {
		const runs = await invoke('get_runs')
		const container = document.getElementById('runs-list')

		if (runs.length === 0) {
			container.innerHTML = '<p style="color: #666;">No runs yet.</p>'
			return
		}

		container.innerHTML = ''
		runs.forEach((run) => {
			const card = document.createElement('div')
			card.className = `run-card ${run.status}`
			card.style.cursor = 'pointer'
			card.dataset.runId = run.id
			card.dataset.projectName = run.project_name

			let statusBadge
			if (run.status === 'success') {
				statusBadge =
					'<span style="background: #28a745; color: white; padding: 4px 8px; border-radius: 4px; font-size: 12px;">Success</span>'
			} else if (run.status === 'failed') {
				statusBadge =
					'<span style="background: #dc3545; color: white; padding: 4px 8px; border-radius: 4px; font-size: 12px;">Failed</span>'
			} else {
				statusBadge =
					'<span style="background: #ffc107; color: black; padding: 4px 8px; border-radius: 4px; font-size: 12px;">Running</span>'
			}

			card.innerHTML = `
        <div style="display: flex; justify-content: space-between; align-items: start;">
          <div class="run-info">
            <h3>${run.project_name} ${statusBadge}</h3>
            <p><strong>Participants:</strong> ${run.participant_count}</p>
            <p><strong>Work Directory:</strong> ${run.work_dir}</p>
            <p><strong>Created:</strong> ${run.created_at}</p>
          </div>
          <div style="display: flex; gap: 10px;">
            <button class="open-folder-btn" data-path="${run.work_dir}">Open Folder</button>
            <button class="delete-btn" data-run-id="${run.id}">Delete</button>
          </div>
        </div>
      `

			// Make card clickable to show logs
			card.addEventListener('click', async (e) => {
				// Don't trigger if clicking buttons
				if (e.target.tagName === 'BUTTON') return
				await showRunLogs(run.id, run.project_name, run.work_dir)
			})

			container.appendChild(card)
		})

		document.querySelectorAll('.open-folder-btn').forEach((btn) => {
			btn.addEventListener('click', async (e) => {
				try {
					await invoke('open_folder', { path: e.target.dataset.path })
				} catch (error) {
					alert(`Error opening folder: ${error}`)
				}
			})
		})

		document.querySelectorAll('.run-card .delete-btn').forEach((btn) => {
			btn.addEventListener('click', async (e) => {
				const runId = parseInt(e.target.dataset.runId)
				if (
					confirm(
						'Are you sure you want to delete this run? This will remove all files and the database entry.'
					)
				) {
					try {
						await invoke('delete_run', { runId })

						// Hide log viewer if it's showing logs for the deleted run
						if (currentLogRunId === runId) {
							document.getElementById('log-viewer').style.display = 'none'
							currentLogRunId = null
							currentLogWorkDir = null
						}

						await loadRuns()
					} catch (error) {
						alert(`Error deleting run: ${error}`)
					}
				}
			})
		})
	} catch (error) {
		console.error('Error loading runs:', error)
	}
}

let currentRunLogListeners = []

let currentLogRunId = null
let currentLogWorkDir = null

async function showRunLogs(runId, projectName, workDir = null) {
	const logViewer = document.getElementById('log-viewer')
	const logContent = document.getElementById('log-content')
	const logRunName = document.getElementById('log-run-name')
	const shareBtn = document.getElementById('share-logs-btn')

	currentLogRunId = runId
	currentLogWorkDir = workDir

	logViewer.style.display = 'block'
	logContent.textContent = 'Loading logs...'
	logRunName.textContent = `(${projectName})`

	// Show share button if we have a work dir
	if (workDir) {
		shareBtn.style.display = 'block'
	} else {
		shareBtn.style.display = 'none'
	}

	try {
		const logs = await invoke('get_run_logs', { runId })
		logContent.textContent = logs
		logContent.scrollTop = logContent.scrollHeight
	} catch (error) {
		logContent.textContent = `Error loading logs: ${error}`
	}
}

async function runAnalysis() {
	if (selectedParticipants.length === 0 || selectedProject === null) return

	const btn = document.getElementById('run-btn')
	btn.disabled = true
	btn.textContent = 'Starting...'

	try {
		// First, create the run record
		const result = await invoke('start_analysis', {
			participantIds: selectedParticipants,
			projectId: selectedProject,
		})

		// Navigate to Results tab BEFORE starting execution
		navigateTo('runs')
		await loadRuns()

		// Show log viewer and set it up
		const logViewer = document.getElementById('log-viewer')
		const logContent = document.getElementById('log-content')
		const logRunName = document.getElementById('log-run-name')
		const shareBtn = document.getElementById('share-logs-btn')

		logViewer.style.display = 'block'
		logContent.textContent = ''
		logContent.dataset.runId = result.run_id
		logRunName.textContent = ''
		shareBtn.style.display = 'block'

		currentLogRunId = result.run_id
		currentLogWorkDir = result.work_dir

		// Load initial log content
		try {
			const initialLogs = await invoke('get_run_logs', { runId: result.run_id })
			logContent.textContent = initialLogs + '\n'
			logContent.scrollTop = logContent.scrollHeight
		} catch (error) {
			logContent.textContent = 'Initializing...\n'
		}

		// Clean up old listeners
		currentRunLogListeners.forEach((unlisten) => unlisten())
		currentRunLogListeners = []

		// Set up event listeners for logs
		const unlisten = await listen('log-line', (event) => {
			logContent.textContent += event.payload + '\n'
			logContent.scrollTop = logContent.scrollHeight
		})

		const unlistenComplete = await listen('analysis-complete', async (event) => {
			logContent.textContent += `\n=== Analysis ${event.payload} ===\n`
			await loadRuns()
			unlisten()
			unlistenComplete()
			currentRunLogListeners = []
		})

		currentRunLogListeners = [unlisten, unlistenComplete]

		// Use setTimeout to ensure UI updates before starting execution
		setTimeout(() => {
			invoke('execute_analysis', { runId: result.run_id }).catch((error) => {
				logContent.textContent += `\nError: ${error}\n`
				console.error('Analysis failed:', error)
			})
		}, 100)
	} catch (error) {
		alert(`Error: ${error}`)
	} finally {
		btn.disabled = false
		btn.textContent = 'Run Analysis'
	}
}

async function loadSettings() {
	try {
		const configPath = await invoke('get_config_path').catch(() => 'Not set')
		document.getElementById('config-path-display').textContent = configPath

		const settings = await invoke('get_settings')
		document.getElementById('setting-email').value = settings.email || ''

		// Load saved dependency states for settings page (don't re-check)
		loadSavedDependencies('settings-deps-list', 'settings-dep-details-panel')

		// Check SyftBox auth status
		checkSyftBoxStatus()
	} catch (error) {
		console.error('Error loading settings:', error)
	}
}

async function checkSyftBoxStatus() {
	const statusBadge = document.getElementById('syftbox-status-badge')
	const authBtn = document.getElementById('syftbox-auth-btn')

	try {
		const configInfo = await invoke('get_syftbox_config_info')

		if (configInfo.is_authenticated) {
			statusBadge.innerHTML = `✓ Authenticated<br><span style="font-size: 11px; font-weight: normal;">Config: ${configInfo.config_path}</span>`
			statusBadge.style.background = '#d4edda'
			statusBadge.style.color = '#155724'
			statusBadge.style.border = '1px solid #c3e6cb'
			statusBadge.style.lineHeight = '1.4'
			authBtn.textContent = 'Reauthenticate'
		} else {
			statusBadge.innerHTML = `✗ Not Authenticated<br><span style="font-size: 11px; font-weight: normal;">Config: ${configInfo.config_path}</span>`
			statusBadge.style.background = '#f8d7da'
			statusBadge.style.color = '#721c24'
			statusBadge.style.border = '1px solid #f5c6cb'
			statusBadge.style.lineHeight = '1.4'
			authBtn.textContent = 'Authenticate'
		}

		authBtn.disabled = false
	} catch (error) {
		statusBadge.innerHTML = '? Status Unknown'
		statusBadge.style.background = '#fff3cd'
		statusBadge.style.color = '#856404'
		statusBadge.style.border = '1px solid #ffeaa7'
		authBtn.disabled = false
		authBtn.textContent = 'Authenticate'
		console.error('Error checking SyftBox status:', error)
	}
}

async function handleSyftBoxAuthentication() {
	const email = document.getElementById('setting-email').value.trim()

	if (!email) {
		await window.__TAURI__.dialog.message('Please enter your email address first.', {
			title: 'Email Required',
			type: 'warning',
		})
		return
	}

	// Set the onboarding email field
	document.getElementById('onboarding-email').value = email

	// Show onboarding view with step 4 (SyftBox auth)
	// Hide tabs navigation bar
	const tabsBar = document.querySelector('.tabs')
	if (tabsBar) {
		tabsBar.style.display = 'none'
	}

	// Hide all tab contents and show onboarding view
	document.querySelectorAll('.tab-content').forEach((content) => {
		content.classList.remove('active')
		content.style.display = 'none'
	})
	document.querySelectorAll('.tab').forEach((tab) => tab.classList.remove('active'))

	const onboardingView = document.getElementById('onboarding-view')
	onboardingView.classList.add('active')
	onboardingView.style.display = 'flex'

	// Hide all onboarding steps except step 4
	document.querySelectorAll('.onboarding-step').forEach((step) => {
		step.style.display = 'none'
	})

	const step4 = document.getElementById('onboarding-step-4')
	step4.style.display = 'block'

	// Mark that we're coming from settings (for skip button behavior)
	step4.dataset.fromSettings = 'true'

	// Change skip button text to "Cancel"
	const skipBtn = document.getElementById('skip-syftbox-btn')
	skipBtn.textContent = 'Cancel'

	// Reset the OTP state to show the "Send Login Code" button
	document.getElementById('syftbox-send-state').style.display = 'block'
	document.getElementById('syftbox-otp-state').style.display = 'none'

	// Clear any previous OTP inputs
	document.querySelectorAll('.syftbox-code-input').forEach((input) => {
		input.value = ''
		input.classList.remove('error', 'success')
	})
}

async function saveSettings() {
	const settings = {
		email: document.getElementById('setting-email').value,
		// Custom paths are saved directly from the dependency panels
	}

	try {
		await invoke('save_settings', { settings })
		alert('Settings saved successfully!')
	} catch (error) {
		alert(`Error saving settings: ${error}`)
	}
}

async function resetSettings() {
	if (confirm('Are you sure you want to reset all settings to defaults?')) {
		document.getElementById('setting-email').value = ''
		// Re-check dependencies after reset
		checkDependenciesForPanel('settings-deps-list', 'settings-dep-details-panel')
	}
}

// Log management functions
async function loadCommandLogs() {
	try {
		const logs = await invoke('get_command_logs')
		commandLogs = logs
		displayLogs()
	} catch (error) {
		console.error('Error loading logs:', error)
	}
}

function displayLogs() {
	const logsContent = document.getElementById('logs-content')
	if (commandLogs.length === 0) {
		logsContent.textContent = 'No command logs yet.'
		return
	}

	const MAX_OUTPUT_CHARS = 5000
	let logText = ''

	commandLogs.forEach((log) => {
		logText += `\n${'='.repeat(80)}\n`
		logText += `[${log.timestamp}]\n`
		logText += `Command: ${log.command}\n`
		logText += `${'-'.repeat(80)}\n`

		if (log.output) {
			let output = log.output
			if (output.length > MAX_OUTPUT_CHARS) {
				output =
					output.substring(0, MAX_OUTPUT_CHARS) +
					`\n\n... (output truncated, ${output.length - MAX_OUTPUT_CHARS} chars hidden)`
			}
			logText += output
		}

		if (log.error) {
			logText += `\nERROR: ${log.error}`
		}

		logText += '\n'
	})

	logsContent.textContent = logText
}

async function clearLogs() {
	if (!confirm('Are you sure you want to clear all logs?')) {
		return
	}

	try {
		await invoke('clear_command_logs')
		commandLogs = []
		displayLogs()
	} catch (error) {
		alert(`Error clearing logs: ${error}`)
	}
}

function copyLogs() {
	const logsContent = document.getElementById('logs-content')
	const text = logsContent.textContent

	navigator.clipboard
		.writeText(text)
		.then(() => {
			const btn = document.getElementById('copy-logs-btn')
			const originalText = btn.innerHTML
			btn.innerHTML = '✅ Copied!'
			setTimeout(() => {
				btn.innerHTML = originalText
			}, 2000)
		})
		.catch((err) => {
			alert(`Failed to copy logs: ${err}`)
		})
}

function navigateTo(viewName) {
<<<<<<< HEAD
  // Check if import is in progress
  if (isImportInProgress && viewName !== 'import-review') {
    const confirmed = confirm('Import is currently in progress. Are you sure you want to cancel and leave this page?');
    if (!confirmed) {
      return; // Don't navigate
    }
    // User confirmed - cancel the import
    isImportInProgress = false;
  }

  const tabContents = document.querySelectorAll('.tab-content');
  tabContents.forEach(content => {
    content.classList.remove('active');
    content.style.display = 'none';
  });

  const targetView = document.getElementById(`${viewName}-view`);
  if (!targetView) {
    console.warn(`navigateTo: Unknown view "${viewName}"`);
    return;
  }

  targetView.classList.add('active');
  targetView.style.display = '';

  // Only update tab highlighting if this view has a corresponding tab
  const tab = document.querySelector(`.tab[data-tab="${viewName}"]`);
  if (tab) {
    document.querySelectorAll('.tab').forEach(t => t.classList.remove('active'));
    tab.classList.add('active');
  }

  if (viewName === 'participants') {
    loadParticipants();
  } else if (viewName === 'files') {
    loadFiles();
  } else if (viewName === 'projects') {
    loadProjects();
  } else if (viewName === 'run') {
    selectedParticipants = [];
    selectedProject = null;
    document.getElementById('select-all-participants').checked = false;
    loadRunParticipants();
    loadRunProjects();
    updateRunButton();
  } else if (viewName === 'runs') {
    loadRuns();
  } else if (viewName === 'logs') {
    displayLogs();
  } else if (viewName === 'settings') {
    loadSettings();
  }
=======
	// Check if import is in progress
	if (isImportInProgress && viewName !== 'import-review') {
		const confirmed = confirm(
			'Import is currently in progress. Are you sure you want to cancel and leave this page?'
		)
		if (!confirmed) {
			return // Don't navigate
		}
		// User confirmed - cancel the import
		isImportInProgress = false
	}

	document.querySelectorAll('.tab-content').forEach((c) => c.classList.remove('active'))
	document.getElementById(`${viewName}-view`).classList.add('active')

	// Only update tab highlighting if this view has a corresponding tab
	const tab = document.querySelector(`.tab[data-tab="${viewName}"]`)
	if (tab) {
		document.querySelectorAll('.tab').forEach((t) => t.classList.remove('active'))
		tab.classList.add('active')
	}

	if (viewName === 'participants') {
		loadParticipants()
	} else if (viewName === 'files') {
		loadFiles()
	} else if (viewName === 'projects') {
		loadProjects()
	} else if (viewName === 'run') {
		selectedParticipants = []
		selectedProject = null
		document.getElementById('select-all-participants').checked = false
		loadRunParticipants()
		loadRunProjects()
		updateRunButton()
	} else if (viewName === 'runs') {
		loadRuns()
	} else if (viewName === 'logs') {
		displayLogs()
	} else if (viewName === 'settings') {
		loadSettings()
	}
>>>>>>> ecdeb91f
}

// Function to load saved dependency states without re-checking
async function loadSavedDependencies(listPanelId, detailsPanelId) {
	const depsList = document.getElementById(listPanelId)
	if (!depsList) return

	try {
		// Get saved states from config without re-checking
		const result = await invoke('get_saved_dependency_states')
		dependencyResults = result
		window.displayDependencies(result, listPanelId, detailsPanelId, true)
	} catch (error) {
		console.error('Failed to load saved dependencies:', error)
		depsList.innerHTML = `
      <div style="text-align: center; color: #999; padding: 20px;">
        <p>No saved dependency states</p>
        <p style="font-size: 12px; margin-top: 10px;">Click "Check Again" to scan</p>
      </div>
    `
	}
}

window.addEventListener('DOMContentLoaded', () => {
	console.log('🔥 DOMContentLoaded fired')
	refreshExistingFilePaths()
	loadParticipants()
	loadFiles()
	loadProjects()
	loadCommandLogs()
	updateSelectedFileCount()

	// Initialize column resizers
	initColumnResizers()

	// Add sort header click listeners
	document.querySelectorAll('.file-list-header div[data-sort]').forEach((header) => {
		header.addEventListener('click', () => {
			setSortField(header.dataset.sort)
		})
	})

	document.querySelectorAll('.home-btn').forEach((btn) => {
		btn.addEventListener('click', () => {
			const nav = btn.dataset.nav
			navigateTo(nav)
		})
	})

	document.querySelectorAll('.tab').forEach((tab) => {
		tab.addEventListener('click', () => {
			const targetTab = tab.dataset.tab

			// Check if user is leaving import workflow
			const currentView = document.querySelector('.tab-content.active')?.id
			const inImportWorkflow = currentView === 'import-view' || currentView === 'import-review-view'
			const leavingImport = inImportWorkflow && targetTab !== 'import'

			if (leavingImport) {
				if (
					!confirm(
						'You are in the middle of importing files. Are you sure you want to leave? Your progress will be lost.'
					)
				) {
					return
				}
			}

			navigateTo(targetTab)
		})
	})

	document.getElementById('done-btn').addEventListener('click', () => {
		navigateTo('home')
	})

	// File type tab switching
	document.querySelectorAll('.file-type-tab').forEach((tab) => {
		tab.addEventListener('click', () => {
			const fileType = tab.dataset.type

			// Update active state
			document.querySelectorAll('.file-type-tab').forEach((t) => {
				t.classList.remove('active')
				t.style.borderBottom = '3px solid transparent'
				t.style.color = '#666'
			})

			tab.classList.add('active')
			tab.style.borderBottom = '3px solid #007bff'
			tab.style.color = '#007bff'

			// Update filter and reload files
			currentFileTypeFilter = fileType
			selectedFilesForDelete = []
			renderFilesTable()
		})
	})

	document.getElementById('close-logs-btn').addEventListener('click', () => {
		document.getElementById('log-viewer').style.display = 'none'
	})

	document.getElementById('share-logs-btn').addEventListener('click', async () => {
		if (currentLogWorkDir) {
			const logPath = currentLogWorkDir + '/run.log'
			try {
				await invoke('open_folder', { path: currentLogWorkDir })
			} catch (error) {
				alert(`Error opening folder: ${error}`)
			}
		}
	})

	// Settings save/reset buttons removed from UI

	// SyftBox authentication button
	const syftboxAuthBtn = document.getElementById('syftbox-auth-btn')
	if (syftboxAuthBtn) {
		syftboxAuthBtn.addEventListener('click', async () => {
			await handleSyftBoxAuthentication()
		})
	}

	// Settings dependency buttons
	const settingsCheckBtn = document.getElementById('settings-check-again-btn')
	if (settingsCheckBtn) {
		settingsCheckBtn.addEventListener('click', () => {
			checkDependenciesForPanel('settings-deps-list', 'settings-dep-details-panel', true)
		})
	}

	const settingsInstallBtn = document.getElementById('settings-install-missing-deps-btn')
	if (settingsInstallBtn) {
		settingsInstallBtn.addEventListener('click', async () => {
			if (!dependencyResults) return

			const missingDeps = dependencyResults.dependencies.filter(
				(dep) => !dep.found || (dep.running !== null && dep.running === false)
			)

			if (missingDeps.length === 0) {
				alert('All dependencies are already installed!')
				return
			}

			// Show install modal
			const modal = document.getElementById('install-modal')
			const progressBar = document.getElementById('install-progress-bar')
			const statusText = document.getElementById('install-status-text')
			const installLog = document.getElementById('install-log')
			const closeBtn = document.getElementById('install-close-btn')

			modal.style.display = 'flex'
			closeBtn.disabled = true
			installLog.innerHTML = ''
			progressBar.style.width = '0%'

			try {
				for (let i = 0; i < missingDeps.length; i++) {
					const dep = missingDeps[i]
					const progress = ((i / missingDeps.length) * 100).toFixed(0)
					progressBar.style.width = `${progress}%`
					statusText.textContent = `Installing ${dep.name}...`
					installLog.innerHTML += `\n[${new Date().toLocaleTimeString()}] Installing ${
						dep.name
					}...\n`

					try {
						const result = await invoke('install_dependency', { name: dep.name })
						if (result) {
							installLog.innerHTML += `✓ ${dep.name} installed successfully at: ${result}\n`
						} else {
							installLog.innerHTML += `✓ ${dep.name} installed successfully\n`
						}
					} catch (error) {
						installLog.innerHTML += `✗ Failed to install ${dep.name}: ${error}\n`
					}
				}

				progressBar.style.width = '100%'
				statusText.textContent = 'Installation complete! Checking dependencies...'
				installLog.innerHTML += `\n[${new Date().toLocaleTimeString()}] Installation complete!\n`

				// Re-check dependencies
				await checkDependenciesForPanel('settings-deps-list', 'settings-dep-details-panel', true)
			} finally {
				closeBtn.disabled = false
			}
		})
	}

	document.getElementById('copy-logs-btn').addEventListener('click', copyLogs)
	document.getElementById('clear-logs-btn').addEventListener('click', clearLogs)

	document.getElementById('select-all-participants-table').addEventListener('change', (e) => {
		const checkboxes = document.querySelectorAll('.participant-checkbox')
		checkboxes.forEach((checkbox) => {
			checkbox.checked = e.target.checked
			const id = parseInt(checkbox.dataset.id)
			if (e.target.checked) {
				if (!selectedParticipantsForDelete.includes(id)) {
					selectedParticipantsForDelete.push(id)
				}
			} else {
				selectedParticipantsForDelete = selectedParticipantsForDelete.filter((x) => x !== id)
			}
		})
		updateDeleteParticipantsButton()
	})

	document
		.getElementById('delete-selected-participants-btn')
		.addEventListener('click', async () => {
			if (selectedParticipantsForDelete.length === 0) return

			if (
				confirm(
					`Are you sure you want to delete ${selectedParticipantsForDelete.length} participant(s)? This will also delete all associated files.`
				)
			) {
				try {
					const deleted = await invoke('delete_participants_bulk', {
						participantIds: selectedParticipantsForDelete,
					})
					console.log(`Deleted ${deleted} participant(s)`)
					await loadParticipants()
					await loadFiles()
				} catch (error) {
					alert(`Error deleting participants: ${error}`)
				}
			}
		})

	document.getElementById('select-all-files-table').addEventListener('change', (e) => {
		const checkboxes = document.querySelectorAll('.file-checkbox')
		checkboxes.forEach((checkbox) => {
			checkbox.checked = e.target.checked
			const id = parseInt(checkbox.dataset.id)
			if (e.target.checked) {
				if (!selectedFilesForDelete.includes(id)) {
					selectedFilesForDelete.push(id)
				}
			} else {
				selectedFilesForDelete = selectedFilesForDelete.filter((x) => x !== id)
			}
		})
		updateDeleteFilesButton()
	})

	// Update queue processor button based on status
	async function updateQueueButton() {
		try {
			const isRunning = await invoke('get_queue_processor_status')
			const btn = document.getElementById('process-queue-btn')
			const icon = document.getElementById('queue-btn-icon')
			const text = document.getElementById('queue-btn-text')
			const spinner = document.getElementById('queue-spinner')
			queueProcessorRunning = isRunning
			const pendingCount = parseInt(document.getElementById('pending-count').textContent, 10) || 0

			if (isRunning) {
				icon.textContent = '⏸'
				text.textContent = 'Pause Queue'
				btn.style.background = '#28a745' // Green
			} else {
				icon.textContent = '▶'
				text.textContent = 'Resume Queue'
				btn.style.background = '#ffc107' // Yellow
			}

			if (spinner) {
				spinner.style.display = queueProcessorRunning && pendingCount > 0 ? 'inline-block' : 'none'
			}
		} catch (error) {
			console.error('Error getting queue status:', error)
		}
	}

	document.getElementById('process-queue-btn').addEventListener('click', async () => {
		const btn = document.getElementById('process-queue-btn')

		try {
			const isRunning = await invoke('get_queue_processor_status')

			if (isRunning) {
				await invoke('pause_queue_processor')
			} else {
				await invoke('resume_queue_processor')
			}

			await updateQueueButton()
			await loadFiles() // Refresh files list
		} catch (error) {
			alert(`Error toggling queue processor: ${error}`)
		}
	})

	// Poll queue status and pending count every 3 seconds
	setInterval(async () => {
		await updateQueueButton()

		// Auto-refresh files panel when queue is active
		const isFilesTabActive = document.getElementById('files-view')?.classList.contains('active')
		const pendingCount = parseInt(document.getElementById('pending-count')?.textContent || '0', 10)

		if (queueProcessorRunning && isFilesTabActive && pendingCount > 0) {
			await loadFiles()
		}
	}, 3000)

	// Initial button update
	updateQueueButton()

	document.getElementById('delete-selected-files-btn').addEventListener('click', async () => {
		if (selectedFilesForDelete.length === 0) return

		if (confirm(`Are you sure you want to delete ${selectedFilesForDelete.length} file(s)?`)) {
			try {
				const deleted = await invoke('delete_files_bulk', { fileIds: selectedFilesForDelete })
				console.log(`Deleted ${deleted} file(s)`)
				await loadFiles()
			} catch (error) {
				alert(`Error deleting files: ${error}`)
			}
		}
	})

	const filesSearchInput = document.getElementById('files-search')
	if (filesSearchInput) {
		filesSearchInput.addEventListener('input', (e) => {
			filesSearchTerm = e.target.value.trim().toLowerCase()
			renderFilesTable()
		})
	}

	const participantsSearchInput = document.getElementById('participants-search')
	if (participantsSearchInput) {
		participantsSearchInput.addEventListener('input', (e) => {
			participantsSearchTerm = e.target.value.trim().toLowerCase()
			renderParticipantsTable()
		})
	}

	document.querySelectorAll('#files-view .sortable-files-header').forEach((header) => {
		header.addEventListener('click', () => {
			const field = header.dataset.sortField
			if (!field) return

			if (filesSortField === field) {
				filesSortDirection = filesSortDirection === 'asc' ? 'desc' : 'asc'
			} else {
				filesSortField = field
				filesSortDirection = getDefaultFilesSortDirection(field)
			}

			renderFilesTable()
		})
	})

	updateFilesSortIndicators()

	document.getElementById('pick-folder').addEventListener('click', pickFolder)
	document.getElementById('import-btn').addEventListener('click', goToReviewStep)

	// Reset button on Step 1
	const resetBtn = document.getElementById('reset-import-btn')
	if (resetBtn) {
		resetBtn.addEventListener('click', () => {
			console.log('Reset button clicked')
			resetImportState()
		})
	} else {
		console.error('reset-import-btn not found')
	}

	// Step 2 Review view listeners
	const detectBtn = document.getElementById('detect-types-btn')
	const backBtn = document.getElementById('review-back-btn')
	const reviewImportBtn = document.getElementById('review-import-btn')

	if (detectBtn) {
		detectBtn.addEventListener('click', detectFileTypes)
	} else {
		console.error('detect-types-btn not found')
	}

	if (backBtn) {
		backBtn.addEventListener('click', () => {
			console.log('Back button clicked')
			navigateTo('import')
		})
	} else {
		console.error('review-back-btn not found')
	}

	if (reviewImportBtn) {
		reviewImportBtn.addEventListener('click', finalizeImport)
	} else {
		console.error('review-import-btn not found')
	}

	// Set All dropdowns - only apply to selected files
	document.getElementById('set-all-datatype').addEventListener('change', (e) => {
		if (!e.target.value) return
		if (selectedReviewFiles.size === 0) {
			alert('Please select files to update')
			e.target.value = ''
			return
		}
		selectedReviewFiles.forEach((file) => {
			reviewFileMetadata[file].data_type = e.target.value
		})
		showReviewView()
		e.target.value = ''
	})

	document.getElementById('set-all-source').addEventListener('change', (e) => {
		if (!e.target.value) return
		if (selectedReviewFiles.size === 0) {
			alert('Please select files to update')
			e.target.value = ''
			return
		}
		selectedReviewFiles.forEach((file) => {
			reviewFileMetadata[file].source = e.target.value
		})
		showReviewView()
		e.target.value = ''
	})

	document.getElementById('set-all-grch').addEventListener('change', (e) => {
		if (!e.target.value) return
		if (selectedReviewFiles.size === 0) {
			alert('Please select files to update')
			e.target.value = ''
			return
		}
		selectedReviewFiles.forEach((file) => {
			reviewFileMetadata[file].grch_version = e.target.value
		})
		showReviewView()
		e.target.value = ''
	})

	// Select all checkbox in review view
	document.getElementById('select-all-review').addEventListener('change', (e) => {
		const allFiles = Object.keys(reviewFileMetadata)
		if (e.target.checked) {
			allFiles.forEach((file) => selectedReviewFiles.add(file))
		} else {
			selectedReviewFiles.clear()
		}
		showReviewView()
	})

	// Sortable headers in review view
	document.querySelectorAll('#import-review-view .sortable-header').forEach((header) => {
		header.addEventListener('click', () => {
			const field = header.dataset.sortField
			setReviewSortField(field)
		})
	})

	document.getElementById('select-all-files').addEventListener('change', (e) => {
		if (e.target.checked) {
			currentFiles.forEach((file) => {
				if (!existingFilePaths.has(file)) {
					selectedFiles.add(file)
				}
			})
		} else {
			selectedFiles.clear()
		}
		renderFiles()
	})
	document.getElementById('create-project-btn').addEventListener('click', () => {
		console.log('Create project button clicked')
		showCreateProjectModal()
	})

	// Create project modal handlers
	document.getElementById('create-project-cancel').addEventListener('click', () => {
		hideCreateProjectModal()
	})

	document.getElementById('create-project-confirm').addEventListener('click', () => {
		createProject()
	})

	// Allow Enter key to submit in the name input
	document.getElementById('new-project-name').addEventListener('keypress', (e) => {
		if (e.key === 'Enter') {
			createProject()
		}
	})
	document.getElementById('import-project-btn').addEventListener('click', () => {
		console.log('Import project button clicked')
		importProject()
	})
	document.getElementById('run-btn').addEventListener('click', runAnalysis)

	document.getElementById('select-all-participants').addEventListener('change', (e) => {
		const checkboxes = document.querySelectorAll('#run-participants-list input[type="checkbox"]')
		const items = document.querySelectorAll('#run-participants-list .selection-item')

		checkboxes.forEach((checkbox, index) => {
			checkbox.checked = e.target.checked
			const item = items[index]
			const participantId = parseInt(item.dataset.id)

			if (e.target.checked) {
				if (!selectedParticipants.includes(participantId)) {
					selectedParticipants.push(participantId)
				}
				item.classList.add('selected')
			} else {
				selectedParticipants = selectedParticipants.filter((id) => id !== participantId)
				item.classList.remove('selected')
			}
		})

		updateRunButton()
	})

	const fileTypeSelect = document.getElementById('file-type-select')
	const customExtension = document.getElementById('custom-extension')
	const customExtInput = document.getElementById('custom-ext-input')
	const customPattern = document.getElementById('custom-pattern')

	fileTypeSelect.addEventListener('change', (e) => {
		if (e.target.value === 'custom') {
			customExtension.style.display = 'block'
		} else {
			customExtension.style.display = 'none'
			searchFiles()
		}
	})

	customExtInput.addEventListener('input', () => {
		searchFiles()
	})

	customPattern.addEventListener('input', (e) => {
		document.querySelectorAll('.pattern-btn').forEach((b) => b.classList.remove('active'))
		currentPattern = e.target.value
		renderFiles()
		updateImportButton()
	})

	// Multi-step onboarding wizard
	let onboardingStep = 1

	// Function to check dependencies and display results
	// Generic function for checking dependencies in any panel
	async function checkDependenciesForPanel(listPanelId, detailsPanelId, isSettings = false) {
		const depsList = document.getElementById(listPanelId)
		if (!depsList) return

		// Show loading state
		depsList.innerHTML = `
      <div style="text-align: center; color: #999; padding: 20px;">
        <div class="spinner" style="width: 24px; height: 24px; margin: 0 auto 15px;"></div>
        <p>Checking dependencies...</p>
      </div>
    `

		try {
			const result = await invoke('check_dependencies')
			dependencyResults = result
			displayDependencies(result, listPanelId, detailsPanelId, isSettings)
		} catch (error) {
			console.error('Failed to check dependencies:', error)
			depsList.innerHTML = `
        <div style="color: #dc3545; padding: 20px; text-align: center;">
          <p>❌ Failed to check dependencies</p>
          <p style="font-size: 12px; margin-top: 10px;">${error}</p>
        </div>
      `
		}
	}

	// Wrapper for onboarding
	async function checkDependencies() {
		await checkDependenciesForPanel('deps-list', 'dep-details-panel', false)
	}

	// Function to copy text to clipboard
	async function copyToClipboard(text) {
		try {
			await navigator.clipboard.writeText(text)
			return true
		} catch (err) {
			console.error('Failed to copy:', err)
			return false
		}
	}

	// Function to show dependency details in right panel (expose globally)
	window.showDependencyDetails = function showDependencyDetails(
		dep,
		depIndex,
		detailsPanelId = 'dep-details-panel'
	) {
		const detailsPanel = document.getElementById(detailsPanelId)
		// Docker Desktop can be installed but not running, so treat found=true as installed
		const isInstalled = dep.found

		if (isInstalled) {
			// Show installed dependency details
			let description = dep.description || 'This dependency is installed and ready to use.'

			// Add warning if Docker is installed but not running
			if (dep.name === 'Docker' && dep.running === false) {
				description =
					'Docker Desktop is installed but not currently running. Please start Docker Desktop to use it.'
			}

			detailsPanel.innerHTML = `
        <div style="margin-bottom: 20px;">
          <div style="display: flex; justify-content: space-between; align-items: center; margin-bottom: 10px; gap: 10px;">
            <h3 style="margin: 0; color: #28a745; font-size: 20px; white-space: nowrap;">✓ ${
							dep.name
						}</h3>
            ${
							dep.website
								? `
            <button id="open-website-btn-${depIndex}" style="padding: 4px; width: auto; min-width: 0; background: transparent; border: none; cursor: pointer; font-size: 18px; line-height: 1; opacity: 0.7; transition: opacity 0.2s; flex-shrink: 0; margin-left: auto;" title="Open ${dep.name} website" onmouseover="this.style.opacity='1'" onmouseout="this.style.opacity='0.7'">🔗</button>
            `
								: ''
						}
          </div>
          <p style="color: #666; font-size: 13px; margin: 0 0 15px 0;">${description}</p>
        </div>

        <div style="background: #f8f9fa; padding: 15px; border-radius: 6px; margin-bottom: 15px;">
          ${
						dep.version
							? `
          <div style="margin-bottom: 12px;">
            <strong style="font-size: 13px; color: #333;">Version:</strong>
            <div style="font-family: monospace; font-size: 12px; color: #666; margin-top: 5px;">${dep.version}</div>
          </div>
          `
							: ''
					}

          ${
						dep.running !== null
							? `
          <div style="margin-bottom: 12px;">
            <strong style="font-size: 13px; color: #333;">Status:</strong>
            <div style="font-size: 12px; color: ${
							dep.running ? '#28a745' : '#dc3545'
						}; margin-top: 5px;">
              ${dep.running ? '🟢 Running' : '🔴 Not Running'}
            </div>
          </div>
          `
							: ''
					}

          <div style="margin-bottom: 12px;">
            <strong style="font-size: 13px; color: #333;">Path:</strong>
            <div style="margin-top: 8px; display: flex; gap: 8px; align-items: center;">
              <input
                type="text"
                id="path-input-${depIndex}"
                value="${dep.path || ''}"
                placeholder="Enter path to ${dep.name} executable"
                autocapitalize="off"
                style="flex: 1; padding: 8px; border: 1px solid #ddd; border-radius: 4px; font-family: monospace; font-size: 12px;"
              />
            </div>
          </div>

          <div style="display: flex; gap: 8px;">
            <button id="reset-path-btn-${depIndex}" style="padding: 8px 16px; background: #6c757d; color: white; border: none; border-radius: 4px; cursor: pointer; font-size: 12px;">Reset</button>
            <button id="check-path-btn-${depIndex}" style="padding: 8px 16px; background: #17a2b8; color: white; border: none; border-radius: 4px; cursor: pointer; font-size: 12px;">Check Again</button>
          </div>
          <p style="font-size: 10px; color: #666; margin-top: 8px;">Reset auto-detects, Check Again verifies your path</p>
        </div>

      `

			// Add open website handler
			const openWebsiteBtn = document.getElementById(`open-website-btn-${depIndex}`)
			if (openWebsiteBtn) {
				openWebsiteBtn.addEventListener('click', async () => {
					if (dep.website) {
						try {
							// Use custom Tauri command to open URL in default browser
							await invoke('open_url', { url: dep.website })
						} catch (error) {
							console.error('Failed to open URL:', error)
						}
					}
				})
			}

			// Add reset path handler - auto-detect
			const resetPathBtn = document.getElementById(`reset-path-btn-${depIndex}`)
			if (resetPathBtn) {
				resetPathBtn.addEventListener('click', async () => {
					try {
						// Clear custom path by saving empty string, which triggers auto-detect
						await invoke('save_custom_path', { name: dep.name, path: '' })

						// Check the dependency without custom path (auto-detect)
						const result = await invoke('check_single_dependency', { name: dep.name, path: null })

						// Update the dependency data
						dep.found = result.found
						dep.path = result.path
						dep.version = result.version
						dep.running = result.running

						// Update the dependency list item
						const depItem = document.querySelector(`.dep-item[data-dep-index="${depIndex}"]`)
						if (depItem) {
							// Docker Desktop can be installed but not running, so treat found=true as installed
							const isInstalled = dep.found
							let statusIcon = isInstalled ? '✓' : '✗'
							let statusColor = isInstalled ? '#28a745' : '#dc3545'

							// Show warning color if Docker is installed but not running
							if (dep.name === 'Docker' && dep.found && dep.running === false) {
								statusColor = '#ffc107' // Warning yellow
								statusIcon = '⚠️' // Warning icon
							}

							depItem.innerHTML = `
                <span style="font-size: 18px; color: ${statusColor};">${statusIcon}</span>
                <strong style="font-size: 13px; color: #333; flex: 1;">${dep.name}</strong>
              `
						}

						// Re-render this specific dependency details
						showDependencyDetails(dep, depIndex)

						// Update the UI with the result
						if (result.found) {
							await window.__TAURI__.dialog.message(
								`✓ ${dep.name} auto-detected!\n\nPath: ${result.path}\nVersion: ${
									result.version || 'Unknown'
								}`,
								{ title: 'Success', type: 'info' }
							)
						} else {
							await window.__TAURI__.dialog.message(
								`✗ ${dep.name} not found automatically.\n\nPlease install it or enter a custom path.`,
								{ title: 'Not Found', type: 'warning' }
							)
						}
					} catch (error) {
						await window.__TAURI__.dialog.message(`Error resetting path: ${error}`, {
							title: 'Error',
							type: 'error',
						})
					}
				})
			}

			// Add check path handler - verify custom path
			const checkPathBtn = document.getElementById(`check-path-btn-${depIndex}`)
			if (checkPathBtn) {
				checkPathBtn.addEventListener('click', async () => {
					const pathInput = document.getElementById(`path-input-${depIndex}`)
					const customPath = pathInput.value.trim()

					if (!customPath) {
						await window.__TAURI__.dialog.message('Please enter a path to check', {
							title: 'Empty Path',
							type: 'warning',
						})
						return
					}

					try {
						// Check this single dependency with the custom path (WITHOUT saving first)
						const result = await invoke('check_single_dependency', {
							name: dep.name,
							path: customPath,
						})

						// Update the UI with the result
						if (result.found) {
							// Path is valid - save it and update just this dependency
							await invoke('save_custom_path', { name: dep.name, path: customPath })

							// Update the dependency data
							dep.found = result.found
							dep.path = result.path || customPath
							dep.version = result.version
							dep.running = result.running

							// Update the dependency list item to show as installed
							const depItem = document.querySelector(`.dep-item[data-dep-index="${depIndex}"]`)
							if (depItem) {
								depItem.innerHTML = `
                  <span style="font-size: 18px; color: #28a745;">✓</span>
                  <strong style="font-size: 13px; color: #333; flex: 1;">${dep.name}</strong>
                `
							}

							// Re-render this specific dependency details
							showDependencyDetails(dep, depIndex)

							await window.__TAURI__.dialog.message(
								`✓ ${dep.name} found!\n\nPath: ${result.path || customPath}\nVersion: ${
									result.version || 'Unknown'
								}`,
								{ title: 'Success', type: 'info' }
							)
						} else {
							// Path is invalid - mark as missing but keep the invalid path in the input
							dep.found = false
							dep.path = null
							dep.version = null
							dep.running = null

							// Update the dependency list item to show as missing
							const depItem = document.querySelector(`.dep-item[data-dep-index="${depIndex}"]`)
							if (depItem) {
								depItem.innerHTML = `
                  <span style="font-size: 18px; color: #dc3545;">✗</span>
                  <strong style="font-size: 13px; color: #333; flex: 1;">${dep.name}</strong>
                `
							}

							// Re-render as missing dependency (but keep the path in the input)
							showDependencyDetails(dep, depIndex)

							// Keep the invalid path in the input box
							setTimeout(() => {
								const pathInput = document.getElementById(`path-input-${depIndex}`)
								if (pathInput) {
									pathInput.value = customPath
								}
							}, 100)

							await window.__TAURI__.dialog.message(
								`✗ ${dep.name} not found at the specified path.\n\nPlease check the path and try again.`,
								{ title: 'Not Found', type: 'warning' }
							)
						}
					} catch (error) {
						await window.__TAURI__.dialog.message(`Error: ${error}`, {
							title: 'Error',
							type: 'error',
						})
					}
				})
			}
		} else {
			// Show missing dependency details with install button
			const description = dep.description || 'This dependency is not installed.'
			const rawInstructions = dep.install_instructions || 'No installation instructions available'
			const installInstructions = filterInstructionsByOS(rawInstructions)
			const commands = extractCommands(rawInstructions)

			detailsPanel.innerHTML = `
        <div style="margin-bottom: 20px;">
          <div style="display: flex; justify-content: space-between; align-items: center; margin-bottom: 10px; gap: 10px;">
            <h3 style="margin: 0; color: #dc3545; font-size: 20px; white-space: nowrap;">✗ ${
							dep.name
						}</h3>
            ${
							dep.website
								? `
            <button id="open-website-btn-${depIndex}" style="padding: 4px; width: auto; min-width: 0; background: transparent; border: none; cursor: pointer; font-size: 18px; line-height: 1; opacity: 0.7; transition: opacity 0.2s; flex-shrink: 0; margin-left: auto;" title="Open ${dep.name} website" onmouseover="this.style.opacity='1'" onmouseout="this.style.opacity='0.7'">🔗</button>
            `
								: ''
						}
          </div>
          <p style="color: #666; font-size: 13px; margin: 0 0 15px 0;">${description}</p>
        </div>

        <div style="background: #f8f9fa; padding: 15px; border-radius: 6px; margin-bottom: 15px;">
          <div style="margin-bottom: 12px;">
            <strong style="font-size: 13px; color: #333;">Path:</strong>
            <div style="margin-top: 8px; display: flex; gap: 8px; align-items: center;">
              <input
                type="text"
                id="path-input-${depIndex}"
                value="${dep.path || ''}"
                placeholder="Enter path to ${dep.name} executable (or install)"
                autocapitalize="off"
                style="flex: 1; padding: 8px; border: 1px solid #ddd; border-radius: 4px; font-family: monospace; font-size: 12px;"
              />
            </div>
          </div>

          <div style="display: flex; gap: 8px; margin-bottom: 8px;">
            <button id="install-single-btn-${depIndex}" style="padding: 8px 16px; background: #28a745; color: white; border: none; border-radius: 4px; cursor: pointer; font-size: 12px; font-weight: 600;">Install</button>
            <button id="check-path-btn-${depIndex}" style="padding: 8px 16px; background: #17a2b8; color: white; border: none; border-radius: 4px; cursor: pointer; font-size: 12px;">Check Again</button>
          </div>
          <p style="font-size: 10px; color: #666; margin-top: 4px;">Install auto-detects, Check Again verifies your manual path</p>
        </div>

        <div style="background: #fff8e1; padding: 15px; border-left: 4px solid #ffc107; border-radius: 4px; margin-bottom: 20px; position: relative;">
          <div style="display: flex; justify-content: space-between; align-items: center; margin-bottom: 10px;">
            <h4 style="margin: 0; color: #856404; font-size: 14px;">📖 Manual Installation</h4>
            ${
							commands.length > 0
								? `
              <button class="copy-cmd-btn" data-command="${encodeURIComponent(
								commands[0]
							)}" style="padding: 2px; min-width: 0; width: auto; background: transparent; border: none; cursor: pointer; font-size: 14px; line-height: 1; opacity: 0.7; transition: opacity 0.2s;" title="Copy command" onmouseover="this.style.opacity='1'" onmouseout="this.style.opacity='0.7'">📋</button>
            `
								: ''
						}
          </div>
          <p style="font-size: 12px; color: #856404; margin-bottom: 10px;">You can also install this dependency manually:</p>

          ${
						commands.length > 0
							? commands
									.map(
										(cmd, idx) => `
            <div style="background: #1e1e1e; padding: 10px; border-radius: 4px; margin-bottom: 8px;">
              <pre style="color: #d4d4d4; font-family: 'Courier New', monospace; font-size: 11px; margin: 0; white-space: pre-wrap; word-break: break-all;">${cmd}</pre>
            </div>
          `
									)
									.join('')
							: `
            <div style="background: #f8f9fa; padding: 10px; border-radius: 4px; font-size: 11px; color: #333; white-space: pre-wrap; font-family: monospace;">${installInstructions}</div>
          `
					}
        </div>
      `

			// Add open website handler
			const openWebsiteBtn = document.getElementById(`open-website-btn-${depIndex}`)
			if (openWebsiteBtn) {
				openWebsiteBtn.addEventListener('click', async () => {
					if (dep.website) {
						try {
							// Use custom Tauri command to open URL in default browser
							await invoke('open_url', { url: dep.website })
						} catch (error) {
							console.error('Failed to open URL:', error)
						}
					}
				})
			}

			// Add install single button handler
			const installSingleBtn = document.getElementById(`install-single-btn-${depIndex}`)
			if (installSingleBtn) {
				installSingleBtn.addEventListener('click', async () => {
					// Check for brew on macOS before installing dependencies
					const currentPlatform = detectPlatform()
					if (currentPlatform === 'macos') {
						try {
							const brewInstalled = await invoke('check_brew_installed')
							if (!brewInstalled) {
								// Prompt user to install brew first
								const installBrew = await window.__TAURI__.dialog.confirm(
									'Homebrew is required to install this dependency.\n\nWould you like to install Homebrew first?',
									{ title: 'Homebrew Required', type: 'warning' }
								)

								if (installBrew) {
									try {
										// Show progress
										installSingleBtn.disabled = true
										installSingleBtn.textContent = 'Installing Homebrew...'

										await invoke('install_brew')

										await window.__TAURI__.dialog.message(
											'✓ Homebrew installed successfully!\n\nNow you can proceed with installing dependencies.',
											{ title: 'Success', type: 'info' }
										)

										// Restore button state
										installSingleBtn.disabled = false
										installSingleBtn.textContent = 'Install'

										// Don't proceed with dependency installation yet, let user click again
										return
									} catch (error) {
										await window.__TAURI__.dialog.message(
											`Failed to install Homebrew: ${error}\n\nPlease install Homebrew manually from brew.sh`,
											{ title: 'Installation Failed', type: 'error' }
										)

										// Restore button state
										installSingleBtn.disabled = false
										installSingleBtn.textContent = 'Install'
										return
									}
								} else {
									// User declined to install brew
									return
								}
							}
						} catch (error) {
							console.error('Failed to check brew installation:', error)
						}
					}

					const confirmed = await window.__TAURI__.dialog.confirm(
						`Install ${dep.name}?\n\nBioVault will attempt to install this dependency for you.`,
						{ title: 'Confirm Installation', type: 'warning' }
					)
					if (confirmed) {
						try {
							// Show progress
							installSingleBtn.disabled = true
							installSingleBtn.textContent = 'Installing...'

							// Install the dependency
							const installedPath = await invoke('install_dependency', { name: dep.name })

							if (installedPath) {
								// Update the path input with the installed path
								const pathInput = document.getElementById(`path-input-${depIndex}`)
								if (pathInput) {
									pathInput.value = installedPath
								}

								await window.__TAURI__.dialog.message(
									`✓ ${dep.name} installed successfully!\n\nPath: ${installedPath}`,
									{ title: 'Success', type: 'info' }
								)
							} else {
								await window.__TAURI__.dialog.message(
									`✓ ${dep.name} installed successfully!\n\nPlease check the path detection using 'Check Again'.`,
									{ title: 'Success', type: 'info' }
								)
							}

							// Re-check this dependency
							await checkDependencies()
						} catch (error) {
							await window.__TAURI__.dialog.message(`${error}`, {
								title: 'Installation Failed',
								type: 'error',
							})

							// Restore button state
							installSingleBtn.disabled = false
							installSingleBtn.textContent = 'Install'
						}
					}
				})
			}

			// Add check path handler - verify manual path for missing dependency
			const checkPathBtn = document.getElementById(`check-path-btn-${depIndex}`)
			if (checkPathBtn) {
				checkPathBtn.addEventListener('click', async () => {
					const pathInput = document.getElementById(`path-input-${depIndex}`)
					const customPath = pathInput.value.trim()

					if (!customPath) {
						await window.__TAURI__.dialog.message(
							'Please enter a path to check, or use the Install button',
							{ title: 'Empty Path', type: 'warning' }
						)
						return
					}

					try {
						// Check this single dependency with the custom path (WITHOUT saving first)
						const result = await invoke('check_single_dependency', {
							name: dep.name,
							path: customPath,
						})

						// Update the UI with the result
						if (result.found) {
							// Path is valid - save it and update just this dependency
							await invoke('save_custom_path', { name: dep.name, path: customPath })

							// Update the dependency data
							dep.found = result.found
							dep.path = result.path || customPath
							dep.version = result.version
							dep.running = result.running

							// Update the dependency list item
							const depItem = document.querySelector(`.dep-item[data-dep-index="${depIndex}"]`)
							if (depItem) {
								depItem.innerHTML = `
                  <span style="font-size: 18px; color: #28a745;">✓</span>
                  <strong style="font-size: 13px; color: #333; flex: 1;">${dep.name}</strong>
                `
							}

							// Re-render this specific dependency details
							showDependencyDetails(dep, depIndex)

							await window.__TAURI__.dialog.message(
								`✓ ${dep.name} found!\n\nPath: ${result.path || customPath}\nVersion: ${
									result.version || 'Unknown'
								}`,
								{ title: 'Success', type: 'info' }
							)
						} else {
							// Path is invalid - don't save it
							await window.__TAURI__.dialog.message(
								`✗ ${dep.name} not found at the specified path.\n\nPlease check the path and try again.`,
								{ title: 'Not Found', type: 'warning' }
							)
						}
					} catch (error) {
						await window.__TAURI__.dialog.message(`Error: ${error}`, {
							title: 'Error',
							type: 'error',
						})
					}
				})
			}

			// Add copy button handlers
			document.querySelectorAll('.copy-cmd-btn').forEach((btn) => {
				btn.addEventListener('click', async (e) => {
					e.stopPropagation()
					const command = decodeURIComponent(btn.dataset.command)
					await copyToClipboard(command)
					// Just copy silently, no visual change
				})
			})
		}
	}

	// Helper function to detect current platform
	function detectPlatform() {
		const userAgent = navigator.userAgent.toLowerCase()
		const platform = navigator.platform.toLowerCase()

		if (platform.indexOf('mac') !== -1 || userAgent.indexOf('macintosh') !== -1) {
			return 'macos'
		} else if (platform.indexOf('win') !== -1 || userAgent.indexOf('windows') !== -1) {
			return 'windows'
		} else if (platform.indexOf('linux') !== -1 || userAgent.indexOf('linux') !== -1) {
			return 'linux'
		}
		return 'unknown'
	}

	// Helper function to filter install instructions by current OS
	function filterInstructionsByOS(instructions) {
		const currentPlatform = detectPlatform()
		const lines = instructions.split('\n')
		const filteredLines = []

		for (const line of lines) {
			const trimmed = line.trim()

			// Skip empty lines
			if (!trimmed) continue

			// Check if line starts with an OS prefix (case-insensitive)
			const osMatch = trimmed.match(/^(macOS|Ubuntu|Debian|RHEL|CentOS|Windows|Linux|Arch):/i)

			if (osMatch) {
				const osPrefix = osMatch[1].toLowerCase()

				// Map OS prefixes to platform names
				if (currentPlatform === 'macos' && osPrefix === 'macos') {
					// Remove the prefix and add the command
					filteredLines.push(trimmed.replace(/^macOS:\s*/i, ''))
				} else if (
					currentPlatform === 'linux' &&
					['ubuntu', 'debian', 'rhel', 'centos', 'linux', 'arch'].includes(osPrefix)
				) {
					filteredLines.push(trimmed.replace(/^[^:]+:\s*/, ''))
				} else if (currentPlatform === 'windows' && osPrefix === 'windows') {
					filteredLines.push(trimmed.replace(/^Windows:\s*/i, ''))
				}
			} else {
				// Lines without OS prefix are included for all platforms
				filteredLines.push(trimmed)
			}
		}

		// If no instructions remain after filtering, return original
		return filteredLines.length > 0 ? filteredLines.join('\n') : instructions
	}

	// Helper function to extract CLI commands from install instructions
	function extractCommands(instructions) {
		// First filter by OS
		const filteredInstructions = filterInstructionsByOS(instructions)

		const commands = []
		const lines = filteredInstructions.split('\n')
		for (const line of lines) {
			const trimmed = line.trim()

			// Skip empty lines
			if (!trimmed) continue

			// Match lines that contain shell commands
			// Pattern: optional text followed by command
			const commandPattern =
				/(?:.*?:\s*)?((?:brew|apt-get|apt|yum|dnf|pacman|pip|npm|cargo|curl|wget|sudo)\s+.+)/i
			const match = trimmed.match(commandPattern)

			if (match) {
				// Extract just the command part (group 1)
				commands.push(match[1].trim())
			} else if (
				trimmed.match(/^(brew|apt-get|apt|yum|dnf|pacman|pip|npm|cargo|curl|wget|sudo)/i)
			) {
				// Fallback: if line starts with a command, use the whole line
				commands.push(trimmed)
			}
		}
		return commands
	}

	// Function to display dependencies (expose globally for settings page)
	window.displayDependencies = function displayDependencies(
		result,
		listPanelId = 'deps-list',
		detailsPanelId = 'dep-details-panel',
		isSettings = false
	) {
		const depsList = document.getElementById(listPanelId)
		const nextBtn = isSettings ? null : document.getElementById('onboarding-next-2')
		const installBtn = isSettings
			? document.getElementById('settings-install-missing-deps-btn')
			: document.getElementById('install-missing-deps-btn')

		let html = ''
		let hasMissing = false

		result.dependencies.forEach((dep, index) => {
			// Docker Desktop can be installed but not running, so treat found=true as installed
			const isInstalled = dep.found
			if (!isInstalled) hasMissing = true

			let statusIcon = isInstalled ? '✓' : '✗'
			let statusColor = isInstalled ? '#28a745' : '#dc3545'

			// Show warning color if Docker is installed but not running
			if (dep.name === 'Docker' && dep.found && dep.running === false) {
				statusColor = '#ffc107' // Warning yellow
				statusIcon = '⚠️' // Warning icon
			}

			html += `
        <div class="dep-item" data-dep-index="${index}" style="display: flex; align-items: center; gap: 8px; padding: 10px; background: white; border-radius: 6px; margin-bottom: 8px; cursor: pointer; border: 2px solid transparent; transition: all 0.2s;">
          <span style="font-size: 18px; color: ${statusColor};">${statusIcon}</span>
          <strong style="font-size: 13px; color: #333; flex: 1;">${dep.name}</strong>
        </div>
      `
		})

		depsList.innerHTML = html

		// Add click handlers for ALL dependencies
		document.querySelectorAll(`#${listPanelId} .dep-item`).forEach((item) => {
			item.addEventListener('click', () => {
				const depIndex = parseInt(item.dataset.depIndex)
				const dep = result.dependencies[depIndex]

				// Show details in right panel
				showDependencyDetails(dep, depIndex, detailsPanelId)

				// Highlight selected item
				document.querySelectorAll(`#${listPanelId} .dep-item`).forEach((i) => {
					i.style.borderColor = 'transparent'
					i.style.background = 'white'
				})
				item.style.borderColor = '#0066cc'
				item.style.background = '#f0f8ff'
			})

			// Add hover effect
			item.addEventListener('mouseenter', () => {
				if (item.style.borderColor !== 'rgb(0, 102, 204)') {
					item.style.background = '#f8f9fa'
				}
			})
			item.addEventListener('mouseleave', () => {
				if (item.style.borderColor !== 'rgb(0, 102, 204)') {
					item.style.background = 'white'
				}
			})
		})

		// Enable/disable buttons based on dependencies
		// Check if there are actually missing dependencies (not just not running)
		const actuallyMissing = result.dependencies.some((dep) => !dep.found)

		// For onboarding, we allow proceeding if all deps are FOUND (installed)
		// even if some services like Docker aren't running
		const allDepsFound = result.dependencies.every((dep) => dep.found)

		if (allDepsFound) {
			if (nextBtn) nextBtn.disabled = false
			// Disable Install Missing if nothing is actually missing
			if (installBtn) installBtn.disabled = !actuallyMissing
		} else {
			if (nextBtn) nextBtn.disabled = true
			// Only enable Install Missing if there are dependencies that need installation
			if (installBtn) installBtn.disabled = !actuallyMissing
		}

		// Auto-select first missing dependency, or first one if all installed
		const items = document.querySelectorAll(`#${listPanelId} .dep-item`)
		if (items.length > 0) {
			// Find first missing dependency
			let firstMissing = null
			result.dependencies.forEach((dep, index) => {
				// Docker Desktop can be installed but not running, so treat found=true as installed
				const isInstalled = dep.found
				if (!isInstalled && firstMissing === null) {
					firstMissing = index
				}
			})

			// Select first missing, or first overall if all installed
			const indexToSelect = firstMissing !== null ? firstMissing : 0
			const itemToSelect = items[indexToSelect]

			if (itemToSelect) {
				// Trigger click on the item
				itemToSelect.click()
			}
		}
	}

	// Step 1: Welcome -> Step 2
	const nextBtn1 = document.getElementById('onboarding-next-1')
	if (nextBtn1) {
		nextBtn1.addEventListener('click', () => {
			document.getElementById('onboarding-step-1').style.display = 'none'
			document.getElementById('onboarding-step-2').style.display = 'block'
			onboardingStep = 2

			// Check dependencies when entering step 2
			checkDependencies()
		})
	}

	// Check Again button
	const checkAgainBtn = document.getElementById('check-again-btn')
	if (checkAgainBtn) {
		checkAgainBtn.addEventListener('click', () => {
			checkDependencies()
		})
	}

	// Install Missing button - installs all missing dependencies
	const installMissingBtn = document.getElementById('install-missing-deps-btn')
	if (installMissingBtn) {
		installMissingBtn.addEventListener('click', async () => {
			if (!dependencyResults) return

			// Find all missing dependencies
			const missingDeps = dependencyResults.dependencies.filter((dep) => {
				const isInstalled = dep.found && (dep.running === null || dep.running === true)
				return !isInstalled
			})

			if (missingDeps.length === 0) return

			const depNames = missingDeps.map((d) => d.name).join(', ')
			const confirmed = await window.__TAURI__.dialog.confirm(
				`Install the following missing dependencies?\n\n${depNames}\n\nBioVault will attempt to install these automatically. This may take several minutes.`,
				{ title: 'Confirm Installation', type: 'warning' }
			)

			if (confirmed) {
				try {
					await invoke('install_dependencies', { names: missingDeps.map((d) => d.name) })
					await checkDependencies()
				} catch (error) {
					await window.__TAURI__.dialog.message(`${error}`, {
						title: 'Installation Not Available',
						type: 'info',
					})
				}
			}
		})
	}

	// Skip dependencies button on onboarding step 1
	const skipDepsBtn = document.getElementById('skip-dependencies-btn')
	if (skipDepsBtn) {
		skipDepsBtn.addEventListener('click', async () => {
			skipDepsBtn.disabled = true
			try {
				const confirmed = await window.__TAURI__.dialog.confirm(
					'Warning: Skipping dependency checks may cause BioVault to not function properly.\n\n' +
						'Some features may not work without the required dependencies installed.\n\n' +
						'Are you sure you want to skip?',
					{ title: 'Skip Dependency Checks?', type: 'warning' }
				)

				if (!confirmed) {
					return
				}

				try {
					await invoke('update_saved_dependency_states')
				} catch (error) {
					console.error('Failed to save skipped state:', error)
				}

				document.getElementById('onboarding-step-2').style.display = 'none'
				document.getElementById('onboarding-step-3').style.display = 'block'
				onboardingStep = 3
			} finally {
				skipDepsBtn.disabled = false
			}
			// If not confirmed, stay on the current page
		})
	}

	// Step 2: Dependencies -> Step 3
	const nextBtn2 = document.getElementById('onboarding-next-2')
	if (nextBtn2) {
		nextBtn2.addEventListener('click', () => {
			document.getElementById('onboarding-step-2').style.display = 'none'
			document.getElementById('onboarding-step-3').style.display = 'block'
			onboardingStep = 3
		})
	}

	// Step 3: Back to Step 2
	const backBtn3 = document.getElementById('onboarding-back-3')
	if (backBtn3) {
		backBtn3.addEventListener('click', () => {
			document.getElementById('onboarding-step-3').style.display = 'none'
			document.getElementById('onboarding-step-2').style.display = 'block'
			onboardingStep = 2
		})
	}

	// Email validation function
	function isValidEmail(email) {
		// More thorough email validation
		if (!email || email.length < 3) return false

		// Split on @ to check parts
		const parts = email.split('@')
		if (parts.length !== 2) return false

		const [localPart, domain] = parts

		// Check local part (before @)
		if (!localPart || localPart.length === 0 || localPart.length > 64) return false
		if (localPart.startsWith('.') || localPart.endsWith('.')) return false
		if (localPart.includes('..')) return false

		// Check domain part (after @)
		if (!domain || domain.length < 3) return false

		// Domain must have at least one dot and a TLD
		const domainParts = domain.split('.')
		if (domainParts.length < 2) return false

		// Check each domain part
		for (const part of domainParts) {
			if (!part || part.length === 0) return false
			if (part.length > 63) return false
			if (part.startsWith('-') || part.endsWith('-')) return false
			// Only allow alphanumeric and hyphens
			if (!/^[a-zA-Z0-9-]+$/.test(part)) return false
		}

		// TLD should be at least 2 characters
		const tld = domainParts[domainParts.length - 1]
		if (tld.length < 2) return false

		// TLD should not be all numbers
		if (/^\d+$/.test(tld)) return false

		return true
	}

	// Email input validation
	const emailInput = document.getElementById('onboarding-email')
	const emailValidationMsg = document.getElementById('email-validation-message')

	if (emailInput) {
		// Disable Next button initially
		const nextBtn3 = document.getElementById('onboarding-next-3')
		if (nextBtn3) {
			nextBtn3.disabled = true
			nextBtn3.style.opacity = '0.5'
			nextBtn3.style.cursor = 'not-allowed'
		}

		// Real-time email validation
		emailInput.addEventListener('input', () => {
			const email = emailInput.value.trim()
			const isValid = isValidEmail(email)

			if (nextBtn3 && emailValidationMsg) {
				if (isValid) {
					nextBtn3.disabled = false
					nextBtn3.style.opacity = '1'
					nextBtn3.style.cursor = 'pointer'
					emailInput.style.borderColor = '#28a745'
					emailValidationMsg.textContent = '✓ Valid email address'
					emailValidationMsg.style.color = '#28a745'
				} else {
					nextBtn3.disabled = true
					nextBtn3.style.opacity = '0.5'
					nextBtn3.style.cursor = 'not-allowed'
					if (email.length > 0) {
						emailInput.style.borderColor = '#dc3545'
						// Provide specific error messages
						if (!email.includes('@')) {
							emailValidationMsg.textContent = '✗ Email must contain @'
						} else if (email.endsWith('@')) {
							emailValidationMsg.textContent = '✗ Please enter domain after @'
						} else if (!email.includes('.', email.indexOf('@'))) {
							emailValidationMsg.textContent = '✗ Domain must contain a dot'
						} else {
							emailValidationMsg.textContent = '✗ Please enter a valid email'
						}
						emailValidationMsg.style.color = '#dc3545'
					} else {
						emailInput.style.borderColor = '#ddd'
						emailValidationMsg.textContent = ''
					}
				}
			}
		})
	}

	// Step 3: Email -> Step 4 (SyftBox OTP)
	const nextBtn3 = document.getElementById('onboarding-next-3')
	if (nextBtn3) {
		nextBtn3.addEventListener('click', async () => {
			const email = document.getElementById('onboarding-email').value.trim()
			if (!isValidEmail(email)) {
				await window.__TAURI__.dialog.message('Please enter a valid email address', {
					title: 'Invalid Email',
					type: 'error',
				})
				return
			}

			// Move to step 4 (SyftBox OTP)
			document.getElementById('onboarding-step-3').style.display = 'none'
			document.getElementById('onboarding-step-4').style.display = 'block'
			onboardingStep = 4
		})
	}

	// Step 4: SyftBox OTP - Send Login Code button
	const sendLoginCodeBtn = document.getElementById('send-login-code-btn')
	if (sendLoginCodeBtn) {
		sendLoginCodeBtn.addEventListener('click', async () => {
			const email = document.getElementById('onboarding-email').value.trim()

			sendLoginCodeBtn.disabled = true
			sendLoginCodeBtn.innerHTML = '<span class="spinner"></span> Sending...'

			try {
				await invoke('syftbox_request_otp', { email })

				// Switch to OTP input state
				document.getElementById('syftbox-send-state').style.display = 'none'
				document.getElementById('syftbox-otp-state').style.display = 'block'
				document.getElementById('syftbox-user-email').textContent = email

				// Focus first input
				const firstInput = document.querySelector('.syftbox-code-input[data-index="0"]')
				if (firstInput) firstInput.focus()
			} catch (error) {
				await window.__TAURI__.dialog.message(`Failed to send OTP: ${error}`, {
					title: 'Error',
					type: 'error',
				})
				sendLoginCodeBtn.disabled = false
				sendLoginCodeBtn.textContent = 'Send Login Code'
			}
		})
	}

	// Step 4: SyftBox OTP - Digit input handling
	const codeInputs = document.querySelectorAll('.syftbox-code-input')
	codeInputs.forEach((input, index) => {
		input.addEventListener('input', (e) => {
			const value = e.target.value

			// Only allow numbers
			if (value && !/^\d$/.test(value)) {
				e.target.value = ''
				return
			}

			// Clear error state
			codeInputs.forEach((inp) => {
				inp.classList.remove('error')
			})
			document.getElementById('syftbox-error-message').style.display = 'none'

			// Move to next input if value entered
			if (value && index < codeInputs.length - 1) {
				codeInputs[index + 1].focus()
			}

			// Check if all inputs filled
			const allFilled = Array.from(codeInputs).every((inp) => inp.value)
			document.getElementById('verify-code-btn').disabled = !allFilled
		})

		// Handle backspace and Enter
		input.addEventListener('keydown', (e) => {
			if (e.key === 'Backspace' && !e.target.value && index > 0) {
				codeInputs[index - 1].focus()
			} else if (e.key === 'Enter') {
				// Trigger verify button if all fields are filled
				const allFilled = Array.from(codeInputs).every((inp) => inp.value)
				if (allFilled) {
					document.getElementById('verify-code-btn').click()
				}
			}
		})

		// Handle paste
		input.addEventListener('paste', (e) => {
			e.preventDefault()
			const pastedData = e.clipboardData.getData('text').replace(/\D/g, '')

			for (let i = 0; i < Math.min(pastedData.length, codeInputs.length); i++) {
				codeInputs[i].value = pastedData[i]
			}

			// Focus last filled or first empty
			const lastIndex = Math.min(pastedData.length, codeInputs.length - 1)
			codeInputs[lastIndex].focus()

			// Enable verify button if all filled
			const allFilled = Array.from(codeInputs).every((inp) => inp.value)
			document.getElementById('verify-code-btn').disabled = !allFilled
		})
	})

	// Step 4: SyftBox OTP - Verify Code button
	const verifyCodeBtn = document.getElementById('verify-code-btn')
	if (verifyCodeBtn) {
		verifyCodeBtn.addEventListener('click', async () => {
			const code = Array.from(codeInputs)
				.map((inp) => inp.value)
				.join('')
			const email = document.getElementById('onboarding-email').value.trim()
			const step4 = document.getElementById('onboarding-step-4')
			const fromSettings = step4.dataset.fromSettings === 'true'

			verifyCodeBtn.disabled = true
			verifyCodeBtn.innerHTML = '<span class="spinner"></span> Verifying...'

			try {
				await invoke('syftbox_submit_otp', { code, email })

				// Success - mark inputs as success
				codeInputs.forEach((inp) => inp.classList.add('success'))

				// Wait a moment then proceed
				setTimeout(async () => {
					if (fromSettings) {
						// Coming from settings - reset state, show success, and return to settings
						step4.dataset.fromSettings = 'false'
						document.getElementById('skip-syftbox-btn').textContent = 'Skip' // Reset button text

						// Reset the OTP state to initial state
						document.getElementById('syftbox-send-state').style.display = 'block'
						document.getElementById('syftbox-otp-state').style.display = 'none'
						document.getElementById('syftbox-error-message').style.display = 'none'

						// Clear OTP inputs
						document.querySelectorAll('.syftbox-code-input').forEach((input) => {
							input.value = ''
							input.classList.remove('error', 'success')
						})

						// Reset verify button
						const verifyBtn = document.getElementById('verify-code-btn')
						verifyBtn.disabled = true
						verifyBtn.textContent = 'Verify Code'

						// Reset send login code button
						const sendLoginCodeBtn = document.getElementById('send-login-code-btn')
						if (sendLoginCodeBtn) {
							sendLoginCodeBtn.disabled = false
							sendLoginCodeBtn.textContent = 'Send Login Code'
						}

						await window.__TAURI__.dialog.message('Successfully authenticated with SyftBox!', {
							title: 'Success',
							type: 'info',
						})

						// Show tabs navigation bar
						const tabsBar = document.querySelector('.tabs')
						if (tabsBar) {
							tabsBar.style.display = 'flex'
						}

						// Hide onboarding and show settings
						document.getElementById('onboarding-view').classList.remove('active')
						document.getElementById('onboarding-view').style.display = 'none'

						const settingsView = document.getElementById('settings-view')
						settingsView.classList.add('active')
						settingsView.style.display = 'flex'

						// Activate settings tab
						document.querySelectorAll('.tab').forEach((tab) => tab.classList.remove('active'))
						document.querySelector('.tab[data-tab="settings"]').classList.add('active')

						// Refresh status
						checkSyftBoxStatus()
					} else {
						// Normal onboarding flow - proceed to step 5 (initializing)
						document.getElementById('onboarding-step-4').style.display = 'none'
						document.getElementById('onboarding-step-5').style.display = 'block'
						onboardingStep = 5

						// Initialize BioVault
						initializeBioVault(email)
					}
				}, 500)
			} catch (error) {
				// Error - show error state
				codeInputs.forEach((inp) => inp.classList.add('error'))
				document.getElementById('syftbox-error-message').style.display = 'block'
				document.getElementById('syftbox-error-message').textContent = error
					.toString()
					.includes('Invalid')
					? 'Invalid verification code. Please try again.'
					: `Error: ${error}`

				verifyCodeBtn.disabled = false
				verifyCodeBtn.textContent = 'Verify Code'
			}
		})
	}

	// Step 4: SyftBox OTP - Resend Code button
	const resendCodeBtn = document.getElementById('resend-code-btn')
	if (resendCodeBtn) {
		resendCodeBtn.addEventListener('click', async () => {
			const email = document.getElementById('onboarding-email').value.trim()

			resendCodeBtn.disabled = true
			resendCodeBtn.textContent = 'Sending...'

			try {
				await invoke('syftbox_request_otp', { email })

				// Clear inputs
				codeInputs.forEach((inp) => {
					inp.value = ''
					inp.classList.remove('error', 'success')
				})
				document.getElementById('syftbox-error-message').style.display = 'none'
				document.getElementById('verify-code-btn').disabled = true

				// Focus first input
				codeInputs[0].focus()

				await window.__TAURI__.dialog.message('A new code has been sent to your email.', {
					title: 'Code Sent',
				})
			} catch (error) {
				await window.__TAURI__.dialog.message(`Failed to send OTP: ${error}`, {
					title: 'Error',
					type: 'error',
				})
			} finally {
				resendCodeBtn.disabled = false
				resendCodeBtn.textContent = 'Send Again'
			}
		})
	}

	// Step 4: SyftBox OTP - Skip/Cancel button
	const skipSyftboxBtn = document.getElementById('skip-syftbox-btn')
	if (skipSyftboxBtn) {
		skipSyftboxBtn.addEventListener('click', () => {
			const step4 = document.getElementById('onboarding-step-4')
			const fromSettings = step4.dataset.fromSettings === 'true'

			if (fromSettings) {
				// Coming from settings - reset state and return to settings page
				step4.dataset.fromSettings = 'false'
				skipSyftboxBtn.textContent = 'Skip' // Reset button text

				// Reset the OTP state to initial state
				document.getElementById('syftbox-send-state').style.display = 'block'
				document.getElementById('syftbox-otp-state').style.display = 'none'
				document.getElementById('syftbox-error-message').style.display = 'none'

				// Clear OTP inputs
				document.querySelectorAll('.syftbox-code-input').forEach((input) => {
					input.value = ''
					input.classList.remove('error', 'success')
				})

				// Reset verify button
				const verifyBtn = document.getElementById('verify-code-btn')
				verifyBtn.disabled = true
				verifyBtn.textContent = 'Verify Code'

				// Reset send login code button
				const sendLoginCodeBtn = document.getElementById('send-login-code-btn')
				if (sendLoginCodeBtn) {
					sendLoginCodeBtn.disabled = false
					sendLoginCodeBtn.textContent = 'Send Login Code'
				}

				// Show tabs navigation bar
				const tabsBar = document.querySelector('.tabs')
				if (tabsBar) {
					tabsBar.style.display = 'flex'
				}

				// Hide onboarding and show settings
				document.getElementById('onboarding-view').classList.remove('active')
				document.getElementById('onboarding-view').style.display = 'none'

				const settingsView = document.getElementById('settings-view')
				settingsView.classList.add('active')
				settingsView.style.display = 'flex'

				// Activate settings tab
				document.querySelectorAll('.tab').forEach((tab) => tab.classList.remove('active'))
				document.querySelector('.tab[data-tab="settings"]').classList.add('active')

				// Refresh status
				checkSyftBoxStatus()
			} else {
				// Normal onboarding flow - skip to step 5
				const email = document.getElementById('onboarding-email').value.trim()

				document.getElementById('onboarding-step-4').style.display = 'none'
				document.getElementById('onboarding-step-5').style.display = 'block'
				onboardingStep = 5

				// Initialize BioVault
				initializeBioVault(email)
			}
		})
	}

	// Helper function to initialize BioVault
	async function initializeBioVault(email) {
		try {
			await invoke('complete_onboarding', { email })
			// Reload to show main app with updated config
			location.reload()
		} catch (error) {
			await window.__TAURI__.dialog.message(`Error initializing BioVault: ${error}`, {
				title: 'Error',
				type: 'error',
			})
		}
	}

	// Reset all data button
	const resetAllBtn = document.getElementById('reset-all-btn')
	if (resetAllBtn) {
		resetAllBtn.addEventListener('click', async () => {
			const confirmed = await window.__TAURI__.dialog.confirm(
				'This will DELETE ALL DATA including participants, files, projects, and runs. This cannot be undone!\n\nAre you sure?',
				{ title: 'Reset All Data', type: 'warning' }
			)

			if (!confirmed) {
				return
			}

			try {
				await invoke('reset_all_data')
				await window.__TAURI__.dialog.message('All data has been reset. The app will now reload.', {
					title: 'Reset Complete',
				})

				// Reload the window to restart fresh
				window.location.reload()
			} catch (error) {
				await window.__TAURI__.dialog.message(`Error resetting data: ${error}`, {
					title: 'Error',
					type: 'error',
				})
			}
		})
	}

	// Check if onboarded on app start
	async function checkOnboarding() {
		try {
			const isOnboarded = await invoke('check_is_onboarded')
			if (!isOnboarded) {
				// Show onboarding view
				document.getElementById('onboarding-view').style.display = 'flex'
				// Hide tabs
				document.querySelector('.tabs').style.display = 'none'
				// Hide all other tab-content views
				document.querySelectorAll('.tab-content:not(#onboarding-view)').forEach((view) => {
					view.classList.remove('active')
					view.style.display = 'none'
				})
				// Update title
				document.title = 'BioVault - Setup'
			}
		} catch (error) {
			console.error('Error checking onboarding status:', error)
		}
	}

	// Run onboarding check on app start
	checkOnboarding()
})<|MERGE_RESOLUTION|>--- conflicted
+++ resolved
@@ -2403,60 +2403,6 @@
 }
 
 function navigateTo(viewName) {
-<<<<<<< HEAD
-  // Check if import is in progress
-  if (isImportInProgress && viewName !== 'import-review') {
-    const confirmed = confirm('Import is currently in progress. Are you sure you want to cancel and leave this page?');
-    if (!confirmed) {
-      return; // Don't navigate
-    }
-    // User confirmed - cancel the import
-    isImportInProgress = false;
-  }
-
-  const tabContents = document.querySelectorAll('.tab-content');
-  tabContents.forEach(content => {
-    content.classList.remove('active');
-    content.style.display = 'none';
-  });
-
-  const targetView = document.getElementById(`${viewName}-view`);
-  if (!targetView) {
-    console.warn(`navigateTo: Unknown view "${viewName}"`);
-    return;
-  }
-
-  targetView.classList.add('active');
-  targetView.style.display = '';
-
-  // Only update tab highlighting if this view has a corresponding tab
-  const tab = document.querySelector(`.tab[data-tab="${viewName}"]`);
-  if (tab) {
-    document.querySelectorAll('.tab').forEach(t => t.classList.remove('active'));
-    tab.classList.add('active');
-  }
-
-  if (viewName === 'participants') {
-    loadParticipants();
-  } else if (viewName === 'files') {
-    loadFiles();
-  } else if (viewName === 'projects') {
-    loadProjects();
-  } else if (viewName === 'run') {
-    selectedParticipants = [];
-    selectedProject = null;
-    document.getElementById('select-all-participants').checked = false;
-    loadRunParticipants();
-    loadRunProjects();
-    updateRunButton();
-  } else if (viewName === 'runs') {
-    loadRuns();
-  } else if (viewName === 'logs') {
-    displayLogs();
-  } else if (viewName === 'settings') {
-    loadSettings();
-  }
-=======
 	// Check if import is in progress
 	if (isImportInProgress && viewName !== 'import-review') {
 		const confirmed = confirm(
@@ -2469,8 +2415,20 @@
 		isImportInProgress = false
 	}
 
-	document.querySelectorAll('.tab-content').forEach((c) => c.classList.remove('active'))
-	document.getElementById(`${viewName}-view`).classList.add('active')
+	const tabContents = document.querySelectorAll('.tab-content')
+	tabContents.forEach((content) => {
+		content.classList.remove('active')
+		content.style.display = 'none'
+	})
+
+	const targetView = document.getElementById(`${viewName}-view`)
+	if (!targetView) {
+		console.warn(`navigateTo: Unknown view "${viewName}"`)
+		return
+	}
+
+	targetView.classList.add('active')
+	targetView.style.display = ''
 
 	// Only update tab highlighting if this view has a corresponding tab
 	const tab = document.querySelector(`.tab[data-tab="${viewName}"]`)
@@ -2499,7 +2457,6 @@
 	} else if (viewName === 'settings') {
 		loadSettings()
 	}
->>>>>>> ecdeb91f
 }
 
 // Function to load saved dependency states without re-checking
