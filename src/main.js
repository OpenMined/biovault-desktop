--- conflicted
+++ resolved
@@ -17,7 +17,6 @@
 let commandLogs = [] // Array of log entries
 let isImportInProgress = false // Track if import is currently running
 let dependencyResults = null // Store dependency check results globally
-<<<<<<< HEAD
 let cltWaitState = {
 	overlay: null,
 	intervalId: null,
@@ -573,11 +572,12 @@
 			`Failed to install Homebrew: ${errorMessage}\n\nPlease install Homebrew manually from brew.sh`,
 			{ title: 'Installation Failed', type: 'error' },
 		)
-=======
+	}
+}
+
 let messageThreads = []
 let messageFilter = 'inbox'
 let activeThreadId = null
-let activeThreadMessages = []
 let messageReplyTargetId = null
 let isComposingNewMessage = false
 let messagesAuthorized = false
@@ -596,7 +596,6 @@
 	}
 	if (subjectWrapper) {
 		subjectWrapper.style.display = showRecipient ? 'block' : 'none'
->>>>>>> 9e47a86f
 	}
 }
 
@@ -3082,7 +3081,6 @@
 				await openThread(activeThreadId, { silent: true })
 			} else {
 				activeThreadId = null
-				activeThreadMessages = []
 				messageReplyTargetId = null
 			}
 		}
@@ -3255,7 +3253,7 @@
 	panel.style.display = 'flex'
 }
 
-async function openThread(threadId, options = {}) {
+async function openThread(threadId, _options = {}) {
 	if (!messagesAuthorized) return
 
 	activeThreadId = threadId
@@ -3265,7 +3263,6 @@
 
 	try {
 		const messages = await invoke('get_thread_messages', { threadId })
-		activeThreadMessages = messages
 		messageReplyTargetId = messages.length ? messages[messages.length - 1].id : null
 
 		renderConversation(messages)
@@ -3314,7 +3311,6 @@
 function startNewMessage() {
 	isComposingNewMessage = true
 	activeThreadId = null
-	activeThreadMessages = []
 	messageReplyTargetId = null
 	updateComposeVisibility(true)
 
@@ -3634,7 +3630,6 @@
 			if (btn.classList.contains('active')) return
 			setActiveMessageFilterButton(btn.dataset.filter)
 			activeThreadId = null
-			activeThreadMessages = []
 			messageReplyTargetId = null
 			loadMessageThreads(false)
 		})
@@ -3723,7 +3718,6 @@
 			try {
 				await invoke('delete_thread', { threadId: activeThreadId })
 				activeThreadId = null
-				activeThreadMessages = []
 				messageReplyTargetId = null
 				isComposingNewMessage = true
 				updateComposeVisibility(true)
