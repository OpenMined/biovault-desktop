--- conflicted
+++ resolved
@@ -102,7 +102,6 @@
 						<input type="text" id="msg-search" placeholder="Search..." class="msg-search-input" />
 					</div>
 				</div>
-<<<<<<< HEAD
 				<div class="message-filters">
 					<button class="message-filter active" data-filter="inbox">Inbox</button>
 					<button class="message-filter" data-filter="sent">Sent</button>
@@ -113,10 +112,7 @@
 					</button>
 					<button id="refresh-messages-btn" class="message-secondary">Refresh</button>
 				</div>
-				<div id="message-list" class="message-list">
-=======
 				<div id="message-list" class="msg-thread-list">
->>>>>>> 6e5ec3b4
 					<!-- Thread items rendered here -->
 				</div>
 			</aside>
